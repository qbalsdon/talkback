/*
 * Copyright 2021 Google Inc.
 *
 * Licensed under the Apache License, Version 2.0 (the "License"); you may not
 * use this file except in compliance with the License. You may obtain a copy of
 * the License at
 *
 * http://www.apache.org/licenses/LICENSE-2.0
 *
 * Unless required by applicable law or agreed to in writing, software
 * distributed under the License is distributed on an "AS IS" BASIS, WITHOUT
 * WARRANTIES OR CONDITIONS OF ANY KIND, either express or implied. See the
 * License for the specific language governing permissions and limitations under
 * the License.
 */

package com.google.android.accessibility.talkback.utils;

import android.accessibilityservice.AccessibilityService;
import android.content.Context;
import android.content.SharedPreferences;
import android.content.res.Resources;
<<<<<<< HEAD
import android.os.Build;
import android.view.accessibility.AccessibilityManager;
=======
>>>>>>> dcddeddc
import androidx.annotation.ColorInt;
import com.google.android.accessibility.talkback.R;
import com.google.android.accessibility.utils.FeatureSupport;

/** Utils function for updating focus indicator stroke width and color. */
public class FocusIndicatorUtils {

  /**
   * Applies the focus appearance preference. It would set the preferences via {@link
   * AccessibilityService}
   *
   * @param service The parent service.
   * @param prefs Shared preferences from which to obtain the value
   * @param res Resources from which to obtain the key and default value
   */
  public static void applyFocusAppearancePreference(
      AccessibilityService service, SharedPreferences prefs, Resources res) {
    if (FeatureSupport.supportCustomizingFocusIndicator()) {
      int borderWidth = getTalkBackFocusStrokeWidth(prefs, res);
      int borderColor = getTalkBackFocusColor(service, prefs, res);
      setAccessibilityFocusAppearance(service, borderWidth, borderColor);
    }
  }

  /**
   * Updates the focus indicator stroke width and color.
   *
   * @param service The parent service.
   * @param borderWidth the border width
   * @param borderColor the color value
   */
  public static void setAccessibilityFocusAppearance(
      AccessibilityService service, int borderWidth, int borderColor) {
<<<<<<< HEAD
    // TODO: Uses the public API of SDK 31, AccessibilityService#setAccessibilityFocusAppearance

    // INFO: TalkBack For Developers modification
    if (Build.VERSION.SDK_INT >= Build.VERSION_CODES.S) {
      service.setAccessibilityFocusAppearance(borderWidth, borderColor);
    }
    // ------------------------------------------
=======
    service.setAccessibilityFocusAppearance(borderWidth, borderColor);
>>>>>>> dcddeddc
  }

  /**
   * Gets the stroke width of TalkBack focus indicator settings.
   *
   * @param prefs Shared preferences from which to obtain the value
   * @param res Resources from which to obtain the key and default value
   */
  public static int getTalkBackFocusStrokeWidth(SharedPreferences prefs, Resources res) {
    boolean isThickBorder = prefs.getBoolean(res.getString(R.string.pref_thick_border_key), false);
    int borderWidth =
        isThickBorder
            ? res.getDimensionPixelSize(R.dimen.accessibility_thick_focus_highlight_stroke_width)
            : res.getDimensionPixelSize(R.dimen.accessibility_focus_highlight_stroke_width);
    return borderWidth;
  }

  /**
   * Gets the color value of TalkBack focus indicator settings.
   *
   * @param context The context.
   * @param prefs Shared preferences from which to obtain the value
   * @param res Resources from which to obtain the key and default value
   */
  @ColorInt
  public static int getTalkBackFocusColor(Context context, SharedPreferences prefs, Resources res) {
    int borderColor =
        prefs.getInt(
            res.getString(R.string.pref_border_color_key),
            res.getColor(R.color.accessibility_focus_highlight_color, null));
    return borderColor;
  }
}<|MERGE_RESOLUTION|>--- conflicted
+++ resolved
@@ -20,85 +20,79 @@
 import android.content.Context;
 import android.content.SharedPreferences;
 import android.content.res.Resources;
-<<<<<<< HEAD
 import android.os.Build;
-import android.view.accessibility.AccessibilityManager;
-=======
->>>>>>> dcddeddc
+
 import androidx.annotation.ColorInt;
+
 import com.google.android.accessibility.talkback.R;
 import com.google.android.accessibility.utils.FeatureSupport;
 
-/** Utils function for updating focus indicator stroke width and color. */
+/**
+ * Utils function for updating focus indicator stroke width and color.
+ */
 public class FocusIndicatorUtils {
 
-  /**
-   * Applies the focus appearance preference. It would set the preferences via {@link
-   * AccessibilityService}
-   *
-   * @param service The parent service.
-   * @param prefs Shared preferences from which to obtain the value
-   * @param res Resources from which to obtain the key and default value
-   */
-  public static void applyFocusAppearancePreference(
-      AccessibilityService service, SharedPreferences prefs, Resources res) {
-    if (FeatureSupport.supportCustomizingFocusIndicator()) {
-      int borderWidth = getTalkBackFocusStrokeWidth(prefs, res);
-      int borderColor = getTalkBackFocusColor(service, prefs, res);
-      setAccessibilityFocusAppearance(service, borderWidth, borderColor);
+    /**
+     * Applies the focus appearance preference. It would set the preferences via {@link
+     * AccessibilityService}
+     *
+     * @param service The parent service.
+     * @param prefs   Shared preferences from which to obtain the value
+     * @param res     Resources from which to obtain the key and default value
+     */
+    public static void applyFocusAppearancePreference(
+            AccessibilityService service, SharedPreferences prefs, Resources res) {
+        if (FeatureSupport.supportCustomizingFocusIndicator()) {
+            int borderWidth = getTalkBackFocusStrokeWidth(prefs, res);
+            int borderColor = getTalkBackFocusColor(service, prefs, res);
+            setAccessibilityFocusAppearance(service, borderWidth, borderColor);
+        }
     }
-  }
 
-  /**
-   * Updates the focus indicator stroke width and color.
-   *
-   * @param service The parent service.
-   * @param borderWidth the border width
-   * @param borderColor the color value
-   */
-  public static void setAccessibilityFocusAppearance(
-      AccessibilityService service, int borderWidth, int borderColor) {
-<<<<<<< HEAD
-    // TODO: Uses the public API of SDK 31, AccessibilityService#setAccessibilityFocusAppearance
+    /**
+     * Updates the focus indicator stroke width and color.
+     *
+     * @param service     The parent service.
+     * @param borderWidth the border width
+     * @param borderColor the color value
+     */
+    public static void setAccessibilityFocusAppearance(
+            AccessibilityService service, int borderWidth, int borderColor) {
+        // INFO: TalkBack For Developers modification
+        if (Build.VERSION.SDK_INT >= Build.VERSION_CODES.S) {
+            service.setAccessibilityFocusAppearance(borderWidth, borderColor);
+        }
+        // ------------------------------------------
+    }
 
-    // INFO: TalkBack For Developers modification
-    if (Build.VERSION.SDK_INT >= Build.VERSION_CODES.S) {
-      service.setAccessibilityFocusAppearance(borderWidth, borderColor);
+    /**
+     * Gets the stroke width of TalkBack focus indicator settings.
+     *
+     * @param prefs Shared preferences from which to obtain the value
+     * @param res   Resources from which to obtain the key and default value
+     */
+    public static int getTalkBackFocusStrokeWidth(SharedPreferences prefs, Resources res) {
+        boolean isThickBorder = prefs.getBoolean(res.getString(R.string.pref_thick_border_key), false);
+        int borderWidth =
+                isThickBorder
+                        ? res.getDimensionPixelSize(R.dimen.accessibility_thick_focus_highlight_stroke_width)
+                        : res.getDimensionPixelSize(R.dimen.accessibility_focus_highlight_stroke_width);
+        return borderWidth;
     }
-    // ------------------------------------------
-=======
-    service.setAccessibilityFocusAppearance(borderWidth, borderColor);
->>>>>>> dcddeddc
-  }
 
-  /**
-   * Gets the stroke width of TalkBack focus indicator settings.
-   *
-   * @param prefs Shared preferences from which to obtain the value
-   * @param res Resources from which to obtain the key and default value
-   */
-  public static int getTalkBackFocusStrokeWidth(SharedPreferences prefs, Resources res) {
-    boolean isThickBorder = prefs.getBoolean(res.getString(R.string.pref_thick_border_key), false);
-    int borderWidth =
-        isThickBorder
-            ? res.getDimensionPixelSize(R.dimen.accessibility_thick_focus_highlight_stroke_width)
-            : res.getDimensionPixelSize(R.dimen.accessibility_focus_highlight_stroke_width);
-    return borderWidth;
-  }
-
-  /**
-   * Gets the color value of TalkBack focus indicator settings.
-   *
-   * @param context The context.
-   * @param prefs Shared preferences from which to obtain the value
-   * @param res Resources from which to obtain the key and default value
-   */
-  @ColorInt
-  public static int getTalkBackFocusColor(Context context, SharedPreferences prefs, Resources res) {
-    int borderColor =
-        prefs.getInt(
-            res.getString(R.string.pref_border_color_key),
-            res.getColor(R.color.accessibility_focus_highlight_color, null));
-    return borderColor;
-  }
+    /**
+     * Gets the color value of TalkBack focus indicator settings.
+     *
+     * @param context The context.
+     * @param prefs   Shared preferences from which to obtain the value
+     * @param res     Resources from which to obtain the key and default value
+     */
+    @ColorInt
+    public static int getTalkBackFocusColor(Context context, SharedPreferences prefs, Resources res) {
+        int borderColor =
+                prefs.getInt(
+                        res.getString(R.string.pref_border_color_key),
+                        res.getColor(R.color.accessibility_focus_highlight_color, null));
+        return borderColor;
+    }
 }
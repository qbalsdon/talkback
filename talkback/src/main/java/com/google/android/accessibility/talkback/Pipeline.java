--- conflicted
+++ resolved
@@ -25,8 +25,10 @@
 import android.os.Message;
 import android.os.SystemClock;
 import android.view.accessibility.AccessibilityEvent;
+
 import androidx.annotation.VisibleForTesting;
 import androidx.core.view.accessibility.AccessibilityNodeInfoCompat;
+
 import com.google.android.accessibility.talkback.Feedback.InterruptLevel;
 import com.google.android.accessibility.talkback.TalkBackService.ProximitySensorListener;
 import com.google.android.accessibility.talkback.compositor.Compositor;
@@ -45,669 +47,718 @@
 import com.google.android.accessibility.utils.output.SpeechController.SpeakOptions;
 import com.google.android.accessibility.utils.output.SpeechController.UtteranceCompleteRunnable;
 import com.google.android.libraries.accessibility.utils.log.LogUtils;
+
 import java.util.ArrayList;
 import java.util.HashMap;
 import java.util.List;
+
 import org.checkerframework.checker.nullness.qual.NonNull;
 import org.checkerframework.checker.nullness.qual.Nullable;
 
-/** Pipeline stages wrapper. See REFERTO */
+/**
+ * Pipeline stages wrapper. See REFERTO
+ */
 public class Pipeline implements AccessibilityEventListener, AccessibilityEventIdleListener {
 
-  public static final String LOG = "Pipeline";
-  public static final int GROUP_DIGIT = 10;
-
-  //////////////////////////////////////////////////////////////////////////////////
-  // Interface for inputting synthetic events
-
-  /** Synthetic events from internal sources, not from accessibility-framework. */
-  public static class SyntheticEvent {
-
-    /** Enumeration of fake event types. */
-    public enum Type {
-      SCROLL_TIMEOUT,
-      TEXT_TRAVERSAL,
-    }
-
-    public final @NonNull Type eventType;
-    public final CharSequence eventText;
-    public final long uptimeMs;
-
-    public SyntheticEvent(@NonNull Type eventType) {
-      this.eventType = eventType;
-      eventText = null;
-      this.uptimeMs = SystemClock.uptimeMillis();
-    }
-
-    public SyntheticEvent(@NonNull Type eventType, CharSequence eventText) {
-      this.eventType = eventType;
-      this.eventText = eventText;
-      this.uptimeMs = SystemClock.uptimeMillis();
+    public static final String LOG = "Pipeline";
+    public static final int GROUP_DIGIT = 10;
+
+    //////////////////////////////////////////////////////////////////////////////////
+    // Interface for inputting synthetic events
+
+    /**
+     * Synthetic events from internal sources, not from accessibility-framework.
+     */
+    public static class SyntheticEvent {
+
+        /**
+         * Enumeration of fake event types.
+         */
+        public enum Type {
+            SCROLL_TIMEOUT,
+            TEXT_TRAVERSAL,
+        }
+
+        public final @NonNull Type eventType;
+        public final CharSequence eventText;
+        public final long uptimeMs;
+
+        public SyntheticEvent(@NonNull Type eventType) {
+            this.eventType = eventType;
+            eventText = null;
+            this.uptimeMs = SystemClock.uptimeMillis();
+        }
+
+        public SyntheticEvent(@NonNull Type eventType, CharSequence eventText) {
+            this.eventType = eventType;
+            this.eventText = eventText;
+            this.uptimeMs = SystemClock.uptimeMillis();
+        }
+
+        @Override
+        public String toString() {
+            return String.format("type=%s, text=%s, time=%d", eventType, eventText, uptimeMs);
+        }
+    }
+
+    /**
+     * Restricted sub-interface for inputting fake events from actor timeouts or other internal
+     * sources. Maybe replace this with an actor-timeout inside pipeline.
+     */
+    public class EventReceiver {
+        /**
+         * Inputs event to pipeline.
+         */
+        public void input(SyntheticEvent.Type eventType) {
+            Pipeline.this.inputEvent(EVENT_ID_UNTRACKED, new SyntheticEvent(eventType));
+        }
+
+        /**
+         * Inputs event to pipeline.
+         */
+        public void input(SyntheticEvent.Type eventType, CharSequence text) {
+            Pipeline.this.inputEvent(EVENT_ID_UNTRACKED, new SyntheticEvent(eventType, text));
+        }
+    }
+
+    private EventReceiver eventReceiver = new EventReceiver();
+
+    //////////////////////////////////////////////////////////////////////////////////
+    // Interface for asynchronously receiving event-interpretations
+
+    /**
+     * Restricted sub-interface for inputting event-interpretations. Uses interface instead of inner
+     * class to enable test mocking.
+     */
+    public interface InterpretationReceiver {
+        default boolean input(@Nullable EventId eventId, @Nullable Interpretation interpretation) {
+            return input(eventId, /* event= */ null, interpretation, /* eventSourceNode= */ null);
+        }
+
+        default boolean input(
+                @Nullable EventId eventId,
+                AccessibilityEvent event,
+                @Nullable Interpretation interpretation) {
+            return input(eventId, event, interpretation, /* eventSourceNode= */ null);
+        }
+
+        /**
+         * Inputs event-interpretation to pipeline.
+         */
+        boolean input(
+                @Nullable EventId eventId,
+                @Nullable AccessibilityEvent event,
+                @Nullable Interpretation interpretation,
+                @Nullable AccessibilityNodeInfoCompat eventSourceNode);
+    }
+
+    private InterpretationReceiver interpretationReceiver =
+            (eventId, event, interpretation, eventSourceNode) ->
+                    inputInterpretation(eventId, event, interpretation, eventSourceNode);
+
+    //////////////////////////////////////////////////////////////////////////////////
+    // Restricted sub-interface for asynchronously returning feedback.  Used by hybrid event-
+    // interpreter & feedback-mappers, and by on-screen user-interface.
+
+    // TODO: When feedback-mappers move inside Pipeline, add separate async-handler for
+    // event-interpretation results, and simple run & return for feedback-mapper results. Keep
+    // FeedbackReturner for use by talkback-overlay user-interface, and peer actors.
+
+    /**
+     * Restricted sub-interface for asynchronously returning feedback from hybrid event-interpreter &
+     * feedback-mappers, and from on-screen user-interface. Uses restricted interface because we don't
+     * want interpreter/mappers to access containing pipeline. Using interface (instead of just inner
+     * class) for easier test mocking.
+     */
+    public interface FeedbackReturner {
+        /**
+         * Executes feedback, and returns success flag.
+         */
+        boolean returnFeedback(Feedback feedback);
+
+        default boolean returnFeedback(EventId eventId, Feedback.Part.Builder part) {
+            if (part == null) {
+                LogUtils.e(LOG, "returnFeedback(part=null)");
+                return false;
+            }
+            return returnFeedback(Feedback.create(eventId, part.build()));
+        }
+
+        default boolean returnFeedback(EventId eventId, Feedback.EditText.Builder edit) {
+            if (edit == null) {
+                LogUtils.e(LOG, "returnFeedback(edit=null)");
+                return false;
+            }
+            return returnFeedback(eventId, Feedback.Part.builder().setEdit(edit.build()));
+        }
+
+        default boolean returnFeedback(EventId eventId, Feedback.Focus.Builder focus) {
+            if (focus == null) {
+                LogUtils.e(LOG, "returnFeedback(focus=null)");
+                return false;
+            }
+            return returnFeedback(eventId, Feedback.Part.builder().setFocus(focus.build()));
+        }
+
+        default boolean returnFeedback(EventId eventId, Feedback.FocusDirection.Builder direction) {
+            if (direction == null) {
+                LogUtils.e(LOG, "returnFeedback(direction=null)");
+                return false;
+            }
+            return returnFeedback(eventId, Feedback.Part.builder().setFocusDirection(direction.build()));
+        }
+    }
+
+    /**
+     * Implementation of FeedbackReturner, which executes feedback.
+     */
+    private FeedbackReturner feedbackReturner = (feedback) -> execute(feedback);
+
+    //////////////////////////////////////////////////////////////////////////////////
+    // Interface for inputting speech from Compositor
+    // TODO: When pipeline runs Compositor synchronously, remove this interface.
+
+    /**
+     * Restricted sub-interface for Compositor to return feedback that was asynchronously initiated by
+     * event-interpreters.
+     */
+    private Compositor.Speaker speaker =
+            new Compositor.Speaker() {
+                /** Converts compositor-feedback to talkback-feedback, then executes feedback. */
+                @Override
+                public void speak(CharSequence text, @Nullable EventId eventId, SpeakOptions options) {
+                    Feedback feedback = Feedback.create(eventId, Feedback.speech(text, options).build());
+                    execute(feedback);
+                }
+            };
+
+    public Compositor.Speaker getSpeaker() {
+        return speaker;
+    }
+
+    //////////////////////////////////////////////////////////////////////////////////
+    // Member data
+
+    private final Context context;
+    private final @NonNull Monitors monitors;
+    private final Interpreters interpreters;
+    private final Mappers mappers;
+    private final Actors actors;
+    private final SpeechObserver speechObserver;
+    private final UserInterface userInterface;
+    private final DiagnosticOverlayControllerImpl diagnosticOverlayController;
+    private final DevInfoOverlayController devInfoOverlayController;
+    private final Compositor compositor;
+
+    /**
+     * Asynchronous message-handler to delay executing feedback.
+     */
+    private final FeedbackDelayer feedbackDelayer;
+
+    /**
+     * Collection of delayed-feedback, to ensure cancelled delayed-feedback can be logged.
+     */
+    @VisibleForTesting
+    final HashMap<Integer, List<Feedback.Part>> messageIdToDelayedFeedback = new HashMap<>();
+
+    //////////////////////////////////////////////////////////////////////////////////
+    // Construction
+
+    public Pipeline(
+            Context context,
+            @NonNull Monitors monitors,
+            Interpreters interpreters,
+            Mappers mappers,
+            Actors actors,
+            ProximitySensorListener proximitySensorListener,
+            SpeechController speechController,
+            DiagnosticOverlayControllerImpl diagnosticOverlayController,
+            DevInfoOverlayController devInfoOverlayController,
+            Compositor compositor,
+            UserInterface userInterface) {
+        this.context = context;
+        this.monitors = monitors;
+        this.interpreters = interpreters;
+        this.mappers = mappers;
+        this.actors = actors;
+        this.diagnosticOverlayController = diagnosticOverlayController;
+        this.devInfoOverlayController = devInfoOverlayController;
+        this.compositor = compositor;
+        this.userInterface = userInterface;
+
+        monitors.setPipelineInterpretationReceiver(interpretationReceiver);
+
+        interpreters.setPipelineInterpretationReceiver(interpretationReceiver);
+        interpreters.setActorState(actors.getState());
+
+        mappers.setMonitors(monitors.state);
+
+        actors.setPipelineEventReceiver(eventReceiver);
+        actors.setPipelineFeedbackReturner(feedbackReturner);
+        actors.setUserInterface(userInterface);
+
+        feedbackDelayer = new FeedbackDelayer(this, actors);
+        speechObserver = new SpeechObserver(proximitySensorListener, speechController);
+    }
+
+    //////////////////////////////////////////////////////////////////////////////////
+    // Methods
+
+    /**
+     * Returns read-only actor state information.
+     */
+    public ActorState getActorState() {
+        return actors.getState();
     }
 
     @Override
-    public String toString() {
-      return String.format("type=%s, text=%s, time=%d", eventType, eventText, uptimeMs);
-    }
-  }
-
-  /**
-   * Restricted sub-interface for inputting fake events from actor timeouts or other internal
-   * sources. Maybe replace this with an actor-timeout inside pipeline.
-   */
-  public class EventReceiver {
-    /** Inputs event to pipeline. */
-    public void input(SyntheticEvent.Type eventType) {
-      Pipeline.this.inputEvent(EVENT_ID_UNTRACKED, new SyntheticEvent(eventType));
-    }
-
-    /** Inputs event to pipeline. */
-    public void input(SyntheticEvent.Type eventType, CharSequence text) {
-      Pipeline.this.inputEvent(EVENT_ID_UNTRACKED, new SyntheticEvent(eventType, text));
-    }
-  }
-
-  private EventReceiver eventReceiver = new EventReceiver();
-
-  //////////////////////////////////////////////////////////////////////////////////
-  // Interface for asynchronously receiving event-interpretations
-
-  /**
-   * Restricted sub-interface for inputting event-interpretations. Uses interface instead of inner
-   * class to enable test mocking.
-   */
-  public interface InterpretationReceiver {
-    default boolean input(@Nullable EventId eventId, @Nullable Interpretation interpretation) {
-      return input(eventId, /* event= */ null, interpretation, /* eventSourceNode= */ null);
-    }
-
-    default boolean input(
-        @Nullable EventId eventId,
-        AccessibilityEvent event,
-        @Nullable Interpretation interpretation) {
-      return input(eventId, event, interpretation, /* eventSourceNode= */ null);
-    }
-
-    /** Inputs event-interpretation to pipeline. */
-    boolean input(
-        @Nullable EventId eventId,
-        @Nullable AccessibilityEvent event,
-        @Nullable Interpretation interpretation,
-        @Nullable AccessibilityNodeInfoCompat eventSourceNode);
-  }
-
-  private InterpretationReceiver interpretationReceiver =
-      (eventId, event, interpretation, eventSourceNode) ->
-          inputInterpretation(eventId, event, interpretation, eventSourceNode);
-
-  //////////////////////////////////////////////////////////////////////////////////
-  // Restricted sub-interface for asynchronously returning feedback.  Used by hybrid event-
-  // interpreter & feedback-mappers, and by on-screen user-interface.
-
-  // TODO: When feedback-mappers move inside Pipeline, add separate async-handler for
-  // event-interpretation results, and simple run & return for feedback-mapper results. Keep
-  // FeedbackReturner for use by talkback-overlay user-interface, and peer actors.
-
-  /**
-   * Restricted sub-interface for asynchronously returning feedback from hybrid event-interpreter &
-   * feedback-mappers, and from on-screen user-interface. Uses restricted interface because we don't
-   * want interpreter/mappers to access containing pipeline. Using interface (instead of just inner
-   * class) for easier test mocking.
-   */
-  public interface FeedbackReturner {
-    /** Executes feedback, and returns success flag. */
-    boolean returnFeedback(Feedback feedback);
-
-    default boolean returnFeedback(EventId eventId, Feedback.Part.Builder part) {
-      if (part == null) {
-        LogUtils.e(LOG, "returnFeedback(part=null)");
+    public int getEventTypes() {
+        return interpreters.getEventTypes() | monitors.getEventTypes();
+    }
+
+    @Override
+    public void onAccessibilityEvent(AccessibilityEvent event, EventId eventId) {
+        monitors.onAccessibilityEvent(event);
+        interpreters.onAccessibilityEvent(event, eventId);
+    }
+
+    @Override
+    public void onIdle() {
+        interpreters.onIdle();
+    }
+
+    /**
+     * Provides callback for async feedback-mappers to return feedback for execution in pipeline.
+     */
+    // TODO: Pipeline passes this limited interface to feedback-mappers and
+    // talkback-overlay user-interfaces, only.
+    public FeedbackReturner getFeedbackReturner() {
+        return feedbackReturner;
+    }
+
+    public @NonNull InterpretationReceiver getInterpretationReceiver() {
+        return interpretationReceiver;
+    }
+
+    /**
+     * Input a synthetic event, from internal source instead of accessibility-framework.
+     */
+    private void inputEvent(EventId eventId, SyntheticEvent event) {
+        interpreters.interpret(eventId, event);
+    }
+
+    /**
+     * Input an event-interpretation, and map it to feedback-actions. Returns execute() success.
+     */
+    private boolean inputInterpretation(
+            @Nullable EventId eventId,
+            @Nullable AccessibilityEvent event,
+            @Nullable Interpretation eventInterpretation,
+            @Nullable AccessibilityNodeInfoCompat eventSourceNode) {
+
+        userInterface.handleEvent(eventId, event, eventInterpretation);
+
+        // Map event-interpretation to feedback.
+        @Nullable Feedback feedback =
+                mappers.mapToFeedback(eventId, event, eventInterpretation, eventSourceNode);
+        if (feedback == null) {
+            return false;
+        }
+        return execute(feedback);
+    }
+
+    /**
+     * Execute feedback returned by feedback-mappers. Returns success flag.
+     */
+    boolean execute(Feedback feedback) {
+
+        LogUtils.d(LOG, "execute() feedback=%s", feedback);
+
+        // For each feedback part... if not successful... fail-over to next feedback.
+        List<Feedback.Part> parts = feedback.failovers();
+        for (int p = 0; p < parts.size(); ++p) {
+            Feedback.Part part = parts.get(p);
+
+            // Convert Feedback if this is speak hint
+            if ((part.speech() != null)
+                    && (part.speech().hintSpeakOptions() != null)
+                    && (part.speech().hint() != null)
+                    && speakUsageHints(context)) {
+                final CharSequence hintTTSOutput = part.speech().hint();
+                final int hintFlags = part.speech().hintSpeakOptions().mFlags;
+                final @InterruptGroup int hintInterruptGroup = part.speech().hintInterruptGroup();
+                final @InterruptLevel int hintInterruptLevel = part.speech().hintInterruptLevel();
+                part.speech()
+                        .hintSpeakOptions()
+                        .setCompletedAction(
+                                (status) -> {
+                                    // The utterance must have been spoken successfully or the utterance was
+                                    // interrupted by the
+                                    // other utterances inside hint group (status =
+                                    // SpeechController.STATUS_INTERRUPTED when
+                                    // interrupt speaker).
+                                    if (!((status == SpeechController.STATUS_SPOKEN)
+                                            || (status == SpeechController.STATUS_INTERRUPTED))) {
+                                        return;
+                                    }
+                                    execute(
+                                            Feedback.create(
+                                                    EVENT_ID_UNTRACKED,
+                                                    Feedback.Part.builder()
+                                                            .setDelayMs((int) DELAY_HINT)
+                                                            .setInterruptGroup(hintInterruptGroup)
+                                                            .setInterruptLevel(hintInterruptLevel)
+                                                            .setSenderName(LOG)
+                                                            .speech(
+                                                                    hintTTSOutput,
+                                                                    SpeechController.SpeakOptions.create()
+                                                                            .setQueueMode(SpeechController.QUEUE_MODE_QUEUE)
+                                                                            .setFlags(hintFlags)
+                                                                            .setUtteranceGroup(SpeechController.UTTERANCE_GROUP_DEFAULT))
+                                                            .build()));
+                                });
+            }
+
+            // Cancel delayed feedback from same group and lower/equal level.
+            if (part.interruptGroup() != Feedback.DEFAULT) {
+                cancelDelay(part.interruptGroup(), part.interruptLevel(), part.senderName());
+                actors.clearHintUtteranceCompleteAction(part.interruptGroup(), part.interruptLevel());
+            }
+            // Interrupt playing sound / vibration / speech.
+            if (part.interruptAllFeedback()) {
+                actors.interruptAllFeedback(part.stopTts());
+            }
+            if (part.interruptSoundAndVibration()) {
+                actors.interruptSoundAndVibration();
+            }
+            if (part.interruptGentle()) {
+                actors.interruptGentle(feedback.eventId());
+            }
+
+            if (diagnosticOverlayController.isHighlightOverlayEnabled()) {
+                displayFeedbackForDiagnosticOverlay(feedback);
+            }
+
+            if (devInfoOverlayController.isHighlightOverlayEnabled()) {
+                devInfoOverlayController.displayFeedback(feedback);
+            }
+
+            boolean success = true;
+            if (part.delayMs() <= 0) {
+                // Execute feedback immediately.
+                success = actors.act(feedback.eventId(), part);
+                LogUtils.v(LOG, "execute() success=%s for part=%s", success, part);
+            } else {
+                // Start feedback delay.
+                startDelay(feedback.eventId(), part);
+            }
+
+            if (success) {
+                return true;
+            }
+        }
         return false;
-      }
-      return returnFeedback(Feedback.create(eventId, part.build()));
-    }
-
-    default boolean returnFeedback(EventId eventId, Feedback.EditText.Builder edit) {
-      if (edit == null) {
-        LogUtils.e(LOG, "returnFeedback(edit=null)");
-        return false;
-      }
-      return returnFeedback(eventId, Feedback.Part.builder().setEdit(edit.build()));
-    }
-
-    default boolean returnFeedback(EventId eventId, Feedback.Focus.Builder focus) {
-      if (focus == null) {
-        LogUtils.e(LOG, "returnFeedback(focus=null)");
-        return false;
-      }
-      return returnFeedback(eventId, Feedback.Part.builder().setFocus(focus.build()));
-    }
-
-    default boolean returnFeedback(EventId eventId, Feedback.FocusDirection.Builder direction) {
-      if (direction == null) {
-        LogUtils.e(LOG, "returnFeedback(direction=null)");
-        return false;
-      }
-      return returnFeedback(eventId, Feedback.Part.builder().setFocusDirection(direction.build()));
-    }
-  }
-
-  /** Implementation of FeedbackReturner, which executes feedback. */
-  private FeedbackReturner feedbackReturner = (feedback) -> execute(feedback);
-
-  //////////////////////////////////////////////////////////////////////////////////
-  // Interface for inputting speech from Compositor
-  // TODO: When pipeline runs Compositor synchronously, remove this interface.
-
-  /**
-   * Restricted sub-interface for Compositor to return feedback that was asynchronously initiated by
-   * event-interpreters.
-   */
-  private Compositor.Speaker speaker =
-      new Compositor.Speaker() {
-        /** Converts compositor-feedback to talkback-feedback, then executes feedback. */
+    }
+
+    private static boolean speakUsageHints(Context context) {
+        return VerbosityPreferences.getPreferenceValueBool(
+                SharedPreferencesUtils.getSharedPreferences(context),
+                context.getResources(),
+                context.getString(R.string.pref_a11y_hints_key),
+                context.getResources().getBoolean(R.bool.pref_a11y_hints_default));
+    }
+
+    private void displayFeedbackForDiagnosticOverlay(Feedback feedback) {
+        Feedback.@Nullable Part failover =
+                (feedback.failovers() == null || feedback.failovers().size() < 1
+                        ? null
+                        : feedback.failovers().get(0));
+        /** Checks to make sure both failover and eventID aren't null before checking for gestures */
+        if ((failover == null) || (feedback.eventId() == null)) {
+            return;
+        }
+
+        // Filter for FOCUS and FOCUS DIRECTION actions,
+        // which mark beg/end of swipe gesture + associated focus
+        if (failover.focus() == null
+                && failover.focusDirection() == null
+                && failover.scroll() == null) {
+            return;
+        }
+
+        if ((feedback.eventId().getEventSubtype() == AccessibilityEvent.TYPE_WINDOWS_CHANGED
+                || feedback.eventId().getEventSubtype() == AccessibilityEvent.TYPE_WINDOW_STATE_CHANGED
+                || failover.scroll() != null)) {
+            diagnosticOverlayController.clearHighlight();
+        }
+
+        if (failover.focus() != null) {
+            diagnosticOverlayController.highlightNodesOnScreen(failover.focus().target());
+        } else if (failover.focusDirection() != null) {
+            diagnosticOverlayController.clearHighlight();
+        }
+
+        // Do not display feedback text, because it is directly observable.
+    }
+
+    //////////////////////////////////////////////////////////////////////////////////
+    // Inner classes and methods for delaying feedback
+
+    /**
+     * Asynchronous message handler, to delay executing feedback.
+     */
+    private static class FeedbackDelayer extends WeakReferenceHandler<Pipeline> {
+
+        private final Actors actors;
+
+        public FeedbackDelayer(Pipeline parent, Actors actors) {
+            super(parent);
+            this.actors = actors;
+        }
+
         @Override
-        public void speak(CharSequence text, @Nullable EventId eventId, SpeakOptions options) {
-          Feedback feedback = Feedback.create(eventId, Feedback.speech(text, options).build());
-          execute(feedback);
-        }
-      };
-
-  public Compositor.Speaker getSpeaker() {
-    return speaker;
-  }
-
-  //////////////////////////////////////////////////////////////////////////////////
-  // Member data
-
-  private final Context context;
-  private final @NonNull Monitors monitors;
-  private final Interpreters interpreters;
-  private final Mappers mappers;
-  private final Actors actors;
-  private final SpeechObserver speechObserver;
-  private final UserInterface userInterface;
-  private final DiagnosticOverlayControllerImpl diagnosticOverlayController;
-  private final DevInfoOverlayController devInfoOverlayController;
-  private final Compositor compositor;
-
-  /** Asynchronous message-handler to delay executing feedback. */
-  private final FeedbackDelayer feedbackDelayer;
-
-  /** Collection of delayed-feedback, to ensure cancelled delayed-feedback can be logged. */
-  @VisibleForTesting
-  final HashMap<Integer, List<Feedback.Part>> messageIdToDelayedFeedback = new HashMap<>();
-
-  //////////////////////////////////////////////////////////////////////////////////
-  // Construction
-
-  public Pipeline(
-      Context context,
-      @NonNull Monitors monitors,
-      Interpreters interpreters,
-      Mappers mappers,
-      Actors actors,
-      ProximitySensorListener proximitySensorListener,
-      SpeechController speechController,
-      DiagnosticOverlayControllerImpl diagnosticOverlayController,
-      DevInfoOverlayController devInfoOverlayController,
-      Compositor compositor,
-      UserInterface userInterface) {
-    this.context = context;
-    this.monitors = monitors;
-    this.interpreters = interpreters;
-    this.mappers = mappers;
-    this.actors = actors;
-    this.diagnosticOverlayController = diagnosticOverlayController;
-    this.devInfoOverlayController = devInfoOverlayController;
-    this.compositor = compositor;
-    this.userInterface = userInterface;
-
-    monitors.setPipelineInterpretationReceiver(interpretationReceiver);
-
-    interpreters.setPipelineInterpretationReceiver(interpretationReceiver);
-    interpreters.setActorState(actors.getState());
-
-    mappers.setMonitors(monitors.state);
-
-    actors.setPipelineEventReceiver(eventReceiver);
-    actors.setPipelineFeedbackReturner(feedbackReturner);
-    actors.setUserInterface(userInterface);
-
-    feedbackDelayer = new FeedbackDelayer(this, actors);
-    speechObserver = new SpeechObserver(proximitySensorListener, speechController);
-  }
-
-  //////////////////////////////////////////////////////////////////////////////////
-  // Methods
-
-  /** Returns read-only actor state information. */
-  public ActorState getActorState() {
-    return actors.getState();
-  }
-
-  @Override
-  public int getEventTypes() {
-    return interpreters.getEventTypes() | monitors.getEventTypes();
-  }
-
-  @Override
-  public void onAccessibilityEvent(AccessibilityEvent event, EventId eventId) {
-    monitors.onAccessibilityEvent(event);
-    interpreters.onAccessibilityEvent(event, eventId);
-  }
-
-  @Override
-  public void onIdle() {
-    interpreters.onIdle();
-  }
-
-  /** Provides callback for async feedback-mappers to return feedback for execution in pipeline. */
-  // TODO: Pipeline passes this limited interface to feedback-mappers and
-  // talkback-overlay user-interfaces, only.
-  public FeedbackReturner getFeedbackReturner() {
-    return feedbackReturner;
-  }
-
-  public @NonNull InterpretationReceiver getInterpretationReceiver() {
-    return interpretationReceiver;
-  }
-
-  /** Input a synthetic event, from internal source instead of accessibility-framework. */
-  private void inputEvent(EventId eventId, SyntheticEvent event) {
-    interpreters.interpret(eventId, event);
-  }
-
-  /** Input an event-interpretation, and map it to feedback-actions. Returns execute() success. */
-  private boolean inputInterpretation(
-      @Nullable EventId eventId,
-      @Nullable AccessibilityEvent event,
-      @Nullable Interpretation eventInterpretation,
-      @Nullable AccessibilityNodeInfoCompat eventSourceNode) {
-
-    userInterface.handleEvent(eventId, event, eventInterpretation);
-
-    // Map event-interpretation to feedback.
-    @Nullable Feedback feedback =
-        mappers.mapToFeedback(eventId, event, eventInterpretation, eventSourceNode);
-    if (feedback == null) {
-      return false;
-    }
-    return execute(feedback);
-  }
-
-  /** Execute feedback returned by feedback-mappers. Returns success flag. */
-  boolean execute(Feedback feedback) {
-
-    LogUtils.d(LOG, "execute() feedback=%s", feedback);
-
-    // For each feedback part... if not successful... fail-over to next feedback.
-    List<Feedback.Part> parts = feedback.failovers();
-    for (int p = 0; p < parts.size(); ++p) {
-      Feedback.Part part = parts.get(p);
-
-      // Convert Feedback if this is speak hint
-      if ((part.speech() != null)
-          && (part.speech().hintSpeakOptions() != null)
-          && (part.speech().hint() != null)
-          && speakUsageHints(context)) {
-        final CharSequence hintTTSOutput = part.speech().hint();
-        final int hintFlags = part.speech().hintSpeakOptions().mFlags;
-        final @InterruptGroup int hintInterruptGroup = part.speech().hintInterruptGroup();
-        final @InterruptLevel int hintInterruptLevel = part.speech().hintInterruptLevel();
-        part.speech()
-            .hintSpeakOptions()
-            .setCompletedAction(
-                (status) -> {
-                  // The utterance must have been spoken successfully or the utterance was
-                  // interrupted by the
-                  // other utterances inside hint group (status =
-                  // SpeechController.STATUS_INTERRUPTED when
-                  // interrupt speaker).
-                  if (!((status == SpeechController.STATUS_SPOKEN)
-                      || (status == SpeechController.STATUS_INTERRUPTED))) {
-                    return;
-                  }
-                  execute(
-                      Feedback.create(
-                          EVENT_ID_UNTRACKED,
-                          Feedback.Part.builder()
-                              .setDelayMs((int) DELAY_HINT)
-                              .setInterruptGroup(hintInterruptGroup)
-                              .setInterruptLevel(hintInterruptLevel)
-                              .setSenderName(LOG)
-                              .speech(
-                                  hintTTSOutput,
-                                  SpeechController.SpeakOptions.create()
-                                      .setQueueMode(SpeechController.QUEUE_MODE_QUEUE)
-                                      .setFlags(hintFlags)
-                                      .setUtteranceGroup(SpeechController.UTTERANCE_GROUP_DEFAULT))
-                              .build()));
-                });
-      }
-
-      // Cancel delayed feedback from same group and lower/equal level.
-      if (part.interruptGroup() != Feedback.DEFAULT) {
-        cancelDelay(part.interruptGroup(), part.interruptLevel(), part.senderName());
-        actors.clearHintUtteranceCompleteAction(part.interruptGroup(), part.interruptLevel());
-      }
-      // Interrupt playing sound / vibration / speech.
-      if (part.interruptAllFeedback()) {
-        actors.interruptAllFeedback(part.stopTts());
-      }
-      if (part.interruptSoundAndVibration()) {
-        actors.interruptSoundAndVibration();
-      }
-      if (part.interruptGentle()) {
-        actors.interruptGentle(feedback.eventId());
-      }
-
-      if (diagnosticOverlayController.isHighlightOverlayEnabled()) {
-        displayFeedbackForDiagnosticOverlay(feedback);
-      }
-<<<<<<< HEAD
-
-        if (devInfoOverlayController.isHighlightOverlayEnabled()) {
-            devInfoOverlayController.displayFeedback(feedback);
-        }
-=======
->>>>>>> dcddeddc
-
-      boolean success = true;
-      if (part.delayMs() <= 0) {
-        // Execute feedback immediately.
-        success = actors.act(feedback.eventId(), part);
-        LogUtils.v(LOG, "execute() success=%s for part=%s", success, part);
-      } else {
-        // Start feedback delay.
-        startDelay(feedback.eventId(), part);
-      }
-
-      if (success) {
-        return true;
-      }
-    }
-    return false;
-  }
-
-  private static boolean speakUsageHints(Context context) {
-    return VerbosityPreferences.getPreferenceValueBool(
-        SharedPreferencesUtils.getSharedPreferences(context),
-        context.getResources(),
-        context.getString(R.string.pref_a11y_hints_key),
-        context.getResources().getBoolean(R.bool.pref_a11y_hints_default));
-  }
-
-  private void displayFeedbackForDiagnosticOverlay(Feedback feedback) {
-    Feedback.@Nullable Part failover =
-        (feedback.failovers() == null || feedback.failovers().size() < 1
-            ? null
-            : feedback.failovers().get(0));
-    /** Checks to make sure both failover and eventID aren't null before checking for gestures */
-    if ((failover == null) || (feedback.eventId() == null)) {
-      return;
-    }
-
-    // Filter for FOCUS and FOCUS DIRECTION actions,
-    // which mark beg/end of swipe gesture + associated focus
-    if (failover.focus() == null
-        && failover.focusDirection() == null
-        && failover.scroll() == null) {
-      return;
-    }
-
-    if ((feedback.eventId().getEventSubtype() == AccessibilityEvent.TYPE_WINDOWS_CHANGED
-        || feedback.eventId().getEventSubtype() == AccessibilityEvent.TYPE_WINDOW_STATE_CHANGED
-        || failover.scroll() != null)) {
-      diagnosticOverlayController.clearHighlight();
-    }
-
-    if (failover.focus() != null) {
-      diagnosticOverlayController.highlightNodesOnScreen(failover.focus().target());
-    } else if (failover.focusDirection() != null) {
-      diagnosticOverlayController.clearHighlight();
-    }
-
-    // Do not display feedback text, because it is directly observable.
-  }
-
-  //////////////////////////////////////////////////////////////////////////////////
-  // Inner classes and methods for delaying feedback
-
-  /** Asynchronous message handler, to delay executing feedback. */
-  private static class FeedbackDelayer extends WeakReferenceHandler<Pipeline> {
-
-    private final Actors actors;
-
-    public FeedbackDelayer(Pipeline parent, Actors actors) {
-      super(parent);
-      this.actors = actors;
-    }
-
-    @Override
-    public void handleMessage(Message message, Pipeline parent) {
-      @SuppressWarnings("unchecked")
-      EventIdAnd<Feedback.Part> eventIdAndFeedback = (EventIdAnd<Feedback.Part>) message.obj;
-      Feedback.Part part = eventIdAndFeedback.object;
-      actors.act(eventIdAndFeedback.eventId, part);
-      if (getParent() != null) {
-        getParent().clearCompletedDelayedFeedback(message.what, part);
-      }
-    }
-  }
-
-  /** Delays feedback execution. */
-  @VisibleForTesting(otherwise = VisibleForTesting.PRIVATE)
-  protected void startDelay(EventId eventId, Feedback.Part feedback) {
-    int messageId = toMessageId(feedback.interruptGroup(), feedback.interruptLevel());
-    final Message message =
-        feedbackDelayer.obtainMessage(messageId, new EventIdAnd<Feedback.Part>(feedback, eventId));
-    feedbackDelayer.sendMessageDelayed(message, feedback.delayMs());
-
-    // Collect delayed feedback.
-    List<Feedback.Part> feedbackParts = messageIdToDelayedFeedback.get(messageId);
-    if (feedbackParts == null) {
-      feedbackParts = new ArrayList<>();
-      messageIdToDelayedFeedback.put(messageId, feedbackParts);
-    }
-    feedbackParts.add(feedback);
-  }
-
-  /** Cancels all delayed feedback, all groups, all levels. */
-  private void cancelAllDelays() {
-    feedbackDelayer.removeCallbacksAndMessages(/* token= */ null);
-    messageIdToDelayedFeedback.clear();
-  }
-
-  /** Cancels all delayed feedback for group, at or below level. */
-  @VisibleForTesting(otherwise = VisibleForTesting.PRIVATE)
-  protected void cancelDelay(
-      @InterruptGroup int group, @InterruptLevel int level, String senderName) {
-    for (@InterruptLevel int l = 0; l <= level; l++) {
-      feedbackDelayer.removeMessages(toMessageId(group, l));
-      clearInterruptedDelayedFeedback(toMessageId(group, l), senderName);
-    }
-  }
-
-  /** Checks whether a delay exists for a given group and level. */
-  @VisibleForTesting(otherwise = VisibleForTesting.PRIVATE)
-  protected boolean delayExists(@InterruptGroup int group, @InterruptLevel int level) {
-    return feedbackDelayer.hasMessages(toMessageId(group, level));
-  }
-
-  /** Allows tests to advance the handler time. */
-  @VisibleForTesting(otherwise = VisibleForTesting.PRIVATE)
-  protected Looper getDelayLooper() {
-    return feedbackDelayer.getLooper();
-  }
-
-  /** Returns a unique result combining group and level. */
-  @VisibleForTesting(otherwise = VisibleForTesting.PRIVATE)
-  protected static int toMessageId(@InterruptGroup int group, @InterruptLevel int level) {
-    return (group * GROUP_DIGIT) + level;
-  }
-
-  ///////////////////////////////////////////////////////////////////////////////
-  // Actors pass-through methods, to keep actors private
-
-  public void onBoot(boolean quiet) {
-    actors.onBoot(quiet);
-  }
-
-  public void onUnbind(
-      float finalAnnouncementVolume, UtteranceCompleteRunnable disableTalkBackCompleteAction) {
-    cancelAllDelays();
-    compositor.handleEventWithCompletionHandler(
-        Compositor.EVENT_SPOKEN_FEEDBACK_DISABLED,
-        Performance.EVENT_ID_UNTRACKED,
-        disableTalkBackCompleteAction);
-    actors.onUnbind(finalAnnouncementVolume);
-  }
-
-  public void interruptAllFeedback(boolean stopTtsSpeechCompletely) {
-    cancelAllDelays();
-    actors.interruptAllFeedback(stopTtsSpeechCompletely);
-  }
-
-  public void shutdown() {
-    cancelAllDelays();
-    actors.shutdown();
-    speechObserver.shutdown();
-  }
-
-  public void setOverlayEnabled(boolean enabled) {
-    actors.setOverlayEnabled(enabled);
-  }
-
-  public void setUseIntonation(boolean use) {
-    actors.setUseIntonation(use);
-  }
-
-  public void setUsePunctuation(boolean use) {
-    actors.setUsePunctuation(use);
-  }
-
-  public void setSpeechPitch(float pitch) {
-    actors.setSpeechPitch(pitch);
-  }
-
-  public void setSpeechRate(float rate) {
-    actors.setSpeechRate(rate);
-  }
-
-  public void setUseAudioFocus(boolean use) {
-    actors.setUseAudioFocus(use);
-  }
-
-  public void setSpeechVolume(float volume) {
-    actors.setSpeechVolume(volume);
-  }
-
-  ///////////////////////////////////////////////////////////////////////////////
-  // Methods to collect delayed feedback
-
-  /** Remove all delayed feedback for messageId, and log interruption. */
-  private void clearInterruptedDelayedFeedback(int messageId, String interrupterName) {
-    // For each feedback-part with this messageId...
-    @Nullable List<Feedback.Part> feedbackParts = messageIdToDelayedFeedback.remove(messageId);
-    if (feedbackParts == null) {
-      return;
-    }
-    for (Feedback.Part feedbackPart : feedbackParts) {
-      // Log interruption.
-      if (interrupterName != null) {
-        LogUtils.v(
-            LOG,
-            "Feedback Interrupt: source %s is interrupted by source %s because in the Group %s.",
-            feedbackPart.senderName(),
-            interrupterName,
-            messageIdToGroupString(messageId));
-      }
-    }
-  }
-
-  private void clearCompletedDelayedFeedback(int messageId, Feedback.Part feedbackPart) {
-    // Remove collected delayed feedback.
-    @Nullable List<Feedback.Part> feedbackParts = messageIdToDelayedFeedback.get(messageId);
-    if (feedbackParts == null) {
-      return;
-    }
-    for (int f = feedbackParts.size() - 1; f >= 0; --f) { // Reverse iterate to preserve indices.
-      if (feedbackPart == feedbackParts.get(f)) { // Match by reference.
-        feedbackParts.remove(f);
-      }
-    }
-    if (feedbackParts.isEmpty()) {
-      messageIdToDelayedFeedback.remove(messageId);
-    }
-  }
-
-  private static String messageIdToGroupString(int messageId) {
-    int groupId = messageId / GROUP_DIGIT;
-
-    return Feedback.groupIdToString(groupId);
-  }
-
-  //////////////////////////////////////////////////////////////////////////////////
-  //  and methods for delaying feedback
-
-  /**
-   * Inner classes to executes {@link SpeechController.Observer} listen actions, such as speech
-   * starting, pause and complete, for Proximity Sensor. The normal actor-state, pass-back from
-   * actors to interpreters, does not work in this case because the speaker-state has to be pushed
-   * to the proximity-interpreter.
-   */
-  private static class SpeechObserver implements SpeechController.Observer {
-    private static final String TAG = "SpeechControllerObserverInterpreter";
-
-    private final ProximitySensorListener proximitySensorListener;
-    private final SpeechController speechController;
-
-    public SpeechObserver(
-        ProximitySensorListener proximitySensorListener, SpeechController speechController) {
-      this.proximitySensorListener = proximitySensorListener;
-      this.speechController = speechController;
-      this.speechController.addObserver(this);
-    }
-
-    @Override
-    public void onSpeechStarting() {
-      // Always enable the proximity sensor when speaking.
-      proximitySensorListener.setProximitySensorState(true);
-    }
-
-    @Override
-    public void onSpeechCompleted() {
-      // If the screen is on, keep the proximity sensor on.
-      proximitySensorListener.setProximitySensorStateByScreen();
-    }
-
-    @Override
-    public void onSpeechPaused() {
-      // If the screen is on, keep the proximity sensor on.
-      proximitySensorListener.setProximitySensorStateByScreen();
-    }
-
-    /** Shuts down the manager and releases resources. */
+        public void handleMessage(Message message, Pipeline parent) {
+            @SuppressWarnings("unchecked")
+            EventIdAnd<Feedback.Part> eventIdAndFeedback = (EventIdAnd<Feedback.Part>) message.obj;
+            Feedback.Part part = eventIdAndFeedback.object;
+            actors.act(eventIdAndFeedback.eventId, part);
+            if (getParent() != null) {
+                getParent().clearCompletedDelayedFeedback(message.what, part);
+            }
+        }
+    }
+
+    /**
+     * Delays feedback execution.
+     */
+    @VisibleForTesting(otherwise = VisibleForTesting.PRIVATE)
+    protected void startDelay(EventId eventId, Feedback.Part feedback) {
+        int messageId = toMessageId(feedback.interruptGroup(), feedback.interruptLevel());
+        final Message message =
+                feedbackDelayer.obtainMessage(messageId, new EventIdAnd<Feedback.Part>(feedback, eventId));
+        feedbackDelayer.sendMessageDelayed(message, feedback.delayMs());
+
+        // Collect delayed feedback.
+        List<Feedback.Part> feedbackParts = messageIdToDelayedFeedback.get(messageId);
+        if (feedbackParts == null) {
+            feedbackParts = new ArrayList<>();
+            messageIdToDelayedFeedback.put(messageId, feedbackParts);
+        }
+        feedbackParts.add(feedback);
+    }
+
+    /**
+     * Cancels all delayed feedback, all groups, all levels.
+     */
+    private void cancelAllDelays() {
+        feedbackDelayer.removeCallbacksAndMessages(/* token= */ null);
+        messageIdToDelayedFeedback.clear();
+    }
+
+    /**
+     * Cancels all delayed feedback for group, at or below level.
+     */
+    @VisibleForTesting(otherwise = VisibleForTesting.PRIVATE)
+    protected void cancelDelay(
+            @InterruptGroup int group, @InterruptLevel int level, String senderName) {
+        for (@InterruptLevel int l = 0; l <= level; l++) {
+            feedbackDelayer.removeMessages(toMessageId(group, l));
+            clearInterruptedDelayedFeedback(toMessageId(group, l), senderName);
+        }
+    }
+
+    /**
+     * Checks whether a delay exists for a given group and level.
+     */
+    @VisibleForTesting(otherwise = VisibleForTesting.PRIVATE)
+    protected boolean delayExists(@InterruptGroup int group, @InterruptLevel int level) {
+        return feedbackDelayer.hasMessages(toMessageId(group, level));
+    }
+
+    /**
+     * Allows tests to advance the handler time.
+     */
+    @VisibleForTesting(otherwise = VisibleForTesting.PRIVATE)
+    protected Looper getDelayLooper() {
+        return feedbackDelayer.getLooper();
+    }
+
+    /**
+     * Returns a unique result combining group and level.
+     */
+    @VisibleForTesting(otherwise = VisibleForTesting.PRIVATE)
+    protected static int toMessageId(@InterruptGroup int group, @InterruptLevel int level) {
+        return (group * GROUP_DIGIT) + level;
+    }
+
+    ///////////////////////////////////////////////////////////////////////////////
+    // Actors pass-through methods, to keep actors private
+
+    public void onBoot(boolean quiet) {
+        actors.onBoot(quiet);
+    }
+
+    public void onUnbind(
+            float finalAnnouncementVolume, UtteranceCompleteRunnable disableTalkBackCompleteAction) {
+        cancelAllDelays();
+        compositor.handleEventWithCompletionHandler(
+                Compositor.EVENT_SPOKEN_FEEDBACK_DISABLED,
+                Performance.EVENT_ID_UNTRACKED,
+                disableTalkBackCompleteAction);
+        actors.onUnbind(finalAnnouncementVolume);
+    }
+
+    public void interruptAllFeedback(boolean stopTtsSpeechCompletely) {
+        cancelAllDelays();
+        actors.interruptAllFeedback(stopTtsSpeechCompletely);
+    }
+
     public void shutdown() {
-      LogUtils.v(TAG, "Shutdown requested.");
-      speechController.removeObserver(this);
-    }
-  }
-
-  /** Stops the TTS engine when the proximity sensor is close. */
-  private final ProximitySensor.ProximityChangeListener proximityChangeListener =
-      new ProximitySensor.ProximityChangeListener() {
+        cancelAllDelays();
+        actors.shutdown();
+        speechObserver.shutdown();
+    }
+
+    public void setOverlayEnabled(boolean enabled) {
+        actors.setOverlayEnabled(enabled);
+    }
+
+    public void setUseIntonation(boolean use) {
+        actors.setUseIntonation(use);
+    }
+
+    public void setUsePunctuation(boolean use) {
+        actors.setUsePunctuation(use);
+    }
+
+    public void setSpeechPitch(float pitch) {
+        actors.setSpeechPitch(pitch);
+    }
+
+    public void setSpeechRate(float rate) {
+        actors.setSpeechRate(rate);
+    }
+
+    public void setUseAudioFocus(boolean use) {
+        actors.setUseAudioFocus(use);
+    }
+
+    public void setSpeechVolume(float volume) {
+        actors.setSpeechVolume(volume);
+    }
+
+    ///////////////////////////////////////////////////////////////////////////////
+    // Methods to collect delayed feedback
+
+    /**
+     * Remove all delayed feedback for messageId, and log interruption.
+     */
+    private void clearInterruptedDelayedFeedback(int messageId, String interrupterName) {
+        // For each feedback-part with this messageId...
+        @Nullable List<Feedback.Part> feedbackParts = messageIdToDelayedFeedback.remove(messageId);
+        if (feedbackParts == null) {
+            return;
+        }
+        for (Feedback.Part feedbackPart : feedbackParts) {
+            // Log interruption.
+            if (interrupterName != null) {
+                LogUtils.v(
+                        LOG,
+                        "Feedback Interrupt: source %s is interrupted by source %s because in the Group %s.",
+                        feedbackPart.senderName(),
+                        interrupterName,
+                        messageIdToGroupString(messageId));
+            }
+        }
+    }
+
+    private void clearCompletedDelayedFeedback(int messageId, Feedback.Part feedbackPart) {
+        // Remove collected delayed feedback.
+        @Nullable List<Feedback.Part> feedbackParts = messageIdToDelayedFeedback.get(messageId);
+        if (feedbackParts == null) {
+            return;
+        }
+        for (int f = feedbackParts.size() - 1; f >= 0; --f) { // Reverse iterate to preserve indices.
+            if (feedbackPart == feedbackParts.get(f)) { // Match by reference.
+                feedbackParts.remove(f);
+            }
+        }
+        if (feedbackParts.isEmpty()) {
+            messageIdToDelayedFeedback.remove(messageId);
+        }
+    }
+
+    private static String messageIdToGroupString(int messageId) {
+        int groupId = messageId / GROUP_DIGIT;
+
+        return Feedback.groupIdToString(groupId);
+    }
+
+    //////////////////////////////////////////////////////////////////////////////////
+    //  and methods for delaying feedback
+
+    /**
+     * Inner classes to executes {@link SpeechController.Observer} listen actions, such as speech
+     * starting, pause and complete, for Proximity Sensor. The normal actor-state, pass-back from
+     * actors to interpreters, does not work in this case because the speaker-state has to be pushed
+     * to the proximity-interpreter.
+     */
+    private static class SpeechObserver implements SpeechController.Observer {
+        private static final String TAG = "SpeechControllerObserverInterpreter";
+
+        private final ProximitySensorListener proximitySensorListener;
+        private final SpeechController speechController;
+
+        public SpeechObserver(
+                ProximitySensorListener proximitySensorListener, SpeechController speechController) {
+            this.proximitySensorListener = proximitySensorListener;
+            this.speechController = speechController;
+            this.speechController.addObserver(this);
+        }
+
         @Override
-        public void onProximityChanged(boolean isClose) {
-          // Stop feedback if the user is close to the sensor.
-          if (isClose) {
-            interruptAllFeedback(/* stopTtsSpeechCompletely= */ false);
-          }
-        }
-      };
-
-  public ProximitySensor.ProximityChangeListener getProximityChangeListener() {
-    return proximityChangeListener;
-  }
+        public void onSpeechStarting() {
+            // Always enable the proximity sensor when speaking.
+            proximitySensorListener.setProximitySensorState(true);
+        }
+
+        @Override
+        public void onSpeechCompleted() {
+            // If the screen is on, keep the proximity sensor on.
+            proximitySensorListener.setProximitySensorStateByScreen();
+        }
+
+        @Override
+        public void onSpeechPaused() {
+            // If the screen is on, keep the proximity sensor on.
+            proximitySensorListener.setProximitySensorStateByScreen();
+        }
+
+        /**
+         * Shuts down the manager and releases resources.
+         */
+        public void shutdown() {
+            LogUtils.v(TAG, "Shutdown requested.");
+            speechController.removeObserver(this);
+        }
+    }
+
+    /**
+     * Stops the TTS engine when the proximity sensor is close.
+     */
+    private final ProximitySensor.ProximityChangeListener proximityChangeListener =
+            new ProximitySensor.ProximityChangeListener() {
+                @Override
+                public void onProximityChanged(boolean isClose) {
+                    // Stop feedback if the user is close to the sensor.
+                    if (isClose) {
+                        interruptAllFeedback(/* stopTtsSpeechCompletely= */ false);
+                    }
+                }
+            };
+
+    public ProximitySensor.ProximityChangeListener getProximityChangeListener() {
+        return proximityChangeListener;
+    }
 
 }
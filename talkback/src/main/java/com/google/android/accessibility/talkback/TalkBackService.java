/*
 * Copyright (C) 2012 The Android Open Source Project
 *
 * Licensed under the Apache License, Version 2.0 (the "License"); you may not
 * use this file except in compliance with the License. You may obtain a copy of
 * the License at
 *
 * http://www.apache.org/licenses/LICENSE-2.0
 *
 * Unless required by applicable law or agreed to in writing, software
 * distributed under the License is distributed on an "AS IS" BASIS, WITHOUT
 * WARRANTIES OR CONDITIONS OF ANY KIND, either express or implied. See the
 * License for the specific language governing permissions and limitations under
 * the License.
 */

package com.google.android.accessibility.talkback;

import static android.accessibilityservice.AccessibilityServiceInfo.FLAG_SERVICE_HANDLES_DOUBLE_TAP;
import static com.google.android.accessibility.talkback.Feedback.Focus.Action.RENEW_ENSURE_FOCUS;
import static com.google.android.accessibility.talkback.Feedback.PassThroughMode.Action.DISABLE_PASSTHROUGH;
import static com.google.android.accessibility.talkback.Feedback.Speech.Action.INVALIDATE_FREQUENT_CONTENT_CHANGE_CACHE;
import static com.google.android.accessibility.talkback.TalkBackExitController.TalkBackMistriggeringRecoveryType.TYPE_TALKBACK_EXIT_BANNER;
import static com.google.android.accessibility.talkback.analytics.TalkBackAnalytics.GESTURE_SPLIT_TAP;
import static com.google.android.accessibility.talkback.compositor.roledescription.RoleDescriptionExtractor.DESC_ORDER_NAME_ROLE_STATE_POSITION;
import static com.google.android.accessibility.talkback.compositor.roledescription.RoleDescriptionExtractor.DESC_ORDER_ROLE_NAME_STATE_POSITION;
import static com.google.android.accessibility.talkback.compositor.roledescription.RoleDescriptionExtractor.DESC_ORDER_STATE_NAME_ROLE_POSITION;
import static com.google.android.accessibility.talkback.dynamicfeature.ModuleDownloadPrompter.Requester.ONBOARDING;
import static com.google.android.accessibility.talkback.focusmanagement.FocusProcessorForTapAndTouchExploration.FORCE_LIFT_TO_TYPE_ON_IME;
import static com.google.android.accessibility.talkback.ipc.IpcService.EXTRA_IS_ANY_GESTURE_CHANGED;
import static com.google.android.accessibility.talkback.ipc.IpcService.EXTRA_IS_ICON_DETECTION_UNAVAILABLE;
import static com.google.android.accessibility.talkback.ipc.IpcService.EXTRA_IS_IMAGE_DESCRIPTION_UNAVAILABLE;
import static com.google.android.accessibility.talkback.permission.PermissionRequestActivity.PERMISSIONS;
import static com.google.android.accessibility.talkback.trainingcommon.PageConfig.PageId.PAGE_ID_FINISHED;
import static com.google.android.accessibility.talkback.trainingcommon.PageConfig.PageId.PAGE_ID_UNKNOWN;
import static com.google.android.accessibility.talkback.trainingcommon.PageConfig.PageId.PAGE_ID_UPDATE_WELCOME;
import static com.google.android.accessibility.talkback.trainingcommon.PageConfig.PageId.PAGE_ID_WELCOME_TO_TALKBACK;
import static com.google.android.accessibility.talkback.trainingcommon.PageConfig.UNKNOWN_PAGE_INDEX;
import static com.google.android.accessibility.utils.Performance.EVENT_ID_UNTRACKED;
import static com.google.android.accessibility.utils.caption.ImageCaptionUtils.CaptionType.ICON_LABEL;
import static com.google.android.accessibility.utils.caption.ImageCaptionUtils.CaptionType.IMAGE_DESCRIPTION;
import static com.google.android.accessibility.utils.gestures.GestureManifold.GESTURE_FAKED_SPLIT_TYPING;
import static com.google.android.accessibility.utils.output.SpeechControllerImpl.CAPITAL_LETTERS_TYPE_SPEAK_CAP;
import static java.util.Arrays.stream;

import android.Manifest.permission;
import android.accessibilityservice.AccessibilityGestureEvent;
import android.accessibilityservice.AccessibilityService;
import android.accessibilityservice.AccessibilityServiceInfo;
import android.accessibilityservice.FingerprintGestureController;
import android.accessibilityservice.FingerprintGestureController.FingerprintGestureCallback;
import android.accessibilityservice.TouchInteractionController;
import android.app.NotificationManager;
import android.content.BroadcastReceiver;
import android.content.ClipboardManager;
import android.content.Context;
import android.content.DialogInterface;
import android.content.Intent;
import android.content.SharedPreferences;
import android.content.SharedPreferences.OnSharedPreferenceChangeListener;
import android.content.res.Configuration;
import android.content.res.Resources;
import android.media.AudioManager;
import android.os.Build;
import android.os.Build.VERSION;
import android.os.Bundle;
import android.os.Handler;
import android.os.SystemClock;
import android.provider.Settings;
import android.speech.tts.TextToSpeech;
import android.speech.tts.Voice;
import android.text.TextUtils;
import android.util.Log;
import android.view.Display;
import android.view.KeyEvent;
import android.view.accessibility.AccessibilityEvent;
import android.view.accessibility.AccessibilityNodeInfo;
import androidx.annotation.VisibleForTesting;
import androidx.core.content.ContextCompat;
import androidx.core.view.accessibility.AccessibilityNodeInfoCompat;
import com.google.android.accessibility.braille.brailledisplay.BrailleDisplay;
import com.google.android.accessibility.braille.interfaces.BrailleImeForTalkBack;
import com.google.android.accessibility.braille.interfaces.ScreenReaderActionPerformer;
import com.google.android.accessibility.braille.interfaces.TalkBackForBrailleIme;
import com.google.android.accessibility.braille.interfaces.TalkBackForBrailleIme.BrailleImeForTalkBackProvider;
import com.google.android.accessibility.brailleime.BrailleIme;
import com.google.android.accessibility.talkback.Feedback.DeviceInfo.Action;
import com.google.android.accessibility.talkback.PrimesController.TimerAction;
import com.google.android.accessibility.talkback.TalkBackExitController.TrainingState;
import com.google.android.accessibility.talkback.actor.AutoScrollActor;
import com.google.android.accessibility.talkback.actor.DimScreenActor;
import com.google.android.accessibility.talkback.actor.DimScreenActor.DimScreenNotifier;
import com.google.android.accessibility.talkback.actor.DirectionNavigationActor;
import com.google.android.accessibility.talkback.actor.FocusActor;
import com.google.android.accessibility.talkback.actor.FocusActorForScreenStateChange;
import com.google.android.accessibility.talkback.actor.FocusActorForTapAndTouchExploration;
import com.google.android.accessibility.talkback.actor.FullScreenReadActor;
import com.google.android.accessibility.talkback.actor.GestureReporter;
import com.google.android.accessibility.talkback.actor.ImageCaptioner;
import com.google.android.accessibility.talkback.actor.LanguageActor;
import com.google.android.accessibility.talkback.actor.NodeActionPerformer;
import com.google.android.accessibility.talkback.actor.NumberAdjustor;
import com.google.android.accessibility.talkback.actor.PassThroughModeActor;
import com.google.android.accessibility.talkback.actor.SpeechRateActor;
import com.google.android.accessibility.talkback.actor.SystemActionPerformer;
import com.google.android.accessibility.talkback.actor.TalkBackUIActor;
import com.google.android.accessibility.talkback.actor.TextEditActor;
import com.google.android.accessibility.talkback.actor.TypoNavigator;
import com.google.android.accessibility.talkback.actor.VolumeAdjustor;
import com.google.android.accessibility.talkback.actor.search.SearchScreenNodeStrategy;
import com.google.android.accessibility.talkback.actor.search.UniversalSearchActor;
import com.google.android.accessibility.talkback.actor.search.UniversalSearchManager;
import com.google.android.accessibility.talkback.actor.voicecommands.SpeechRecognizerActor;
import com.google.android.accessibility.talkback.actor.voicecommands.VoiceCommandProcessor;
<<<<<<< HEAD
import com.google.android.accessibility.talkback.adb.AdbReceiver;
=======
>>>>>>> dcddeddc
import com.google.android.accessibility.talkback.braille.BrailleHelper;
import com.google.android.accessibility.talkback.braille.TalkBackForBrailleDisplayImpl;
import com.google.android.accessibility.talkback.braille.TalkBackForBrailleImeImpl;
import com.google.android.accessibility.talkback.braille.TalkBackForBrailleImeImpl.TalkBackPrivateMethodProvider;
import com.google.android.accessibility.talkback.compositor.Compositor;
import com.google.android.accessibility.talkback.compositor.CompositorUtils;
import com.google.android.accessibility.talkback.compositor.EventFilter;
import com.google.android.accessibility.talkback.compositor.GlobalVariables;
import com.google.android.accessibility.talkback.compositor.roledescription.RoleDescriptionExtractor.DescriptionOrder;
import com.google.android.accessibility.talkback.contextmenu.ListMenuManager;
import com.google.android.accessibility.talkback.controller.TelevisionNavigationController;
import com.google.android.accessibility.talkback.eventprocessor.AccessibilityEventProcessor;
import com.google.android.accessibility.talkback.eventprocessor.AccessibilityEventProcessor.TalkBackListener;
import com.google.android.accessibility.talkback.eventprocessor.ProcessLivingEvent;
import com.google.android.accessibility.talkback.eventprocessor.ProcessorCursorState;
import com.google.android.accessibility.talkback.eventprocessor.ProcessorEventQueue;
import com.google.android.accessibility.talkback.eventprocessor.ProcessorGestureVibrator;
import com.google.android.accessibility.talkback.eventprocessor.ProcessorMagnification;
import com.google.android.accessibility.talkback.eventprocessor.ProcessorPhoneticLetters;
import com.google.android.accessibility.talkback.eventprocessor.ProcessorVolumeStream;
import com.google.android.accessibility.talkback.eventprocessor.ProcessorVolumeStream.TouchInteractingIndicator;
import com.google.android.accessibility.talkback.feedbackpolicy.ScreenFeedbackManager;
import com.google.android.accessibility.talkback.focusmanagement.AccessibilityFocusMonitor;
import com.google.android.accessibility.talkback.focusmanagement.interpreter.ScreenStateMonitor;
import com.google.android.accessibility.talkback.focusmanagement.interpreter.TouchExplorationInterpreter;
import com.google.android.accessibility.talkback.focusmanagement.record.AccessibilityFocusActionHistory;
import com.google.android.accessibility.talkback.gesture.GestureController;
import com.google.android.accessibility.talkback.gesture.GestureHistory;
import com.google.android.accessibility.talkback.gesture.GestureShortcutMapping;
import com.google.android.accessibility.talkback.interpreters.AccessibilityEventIdleInterpreter;
import com.google.android.accessibility.talkback.interpreters.AccessibilityFocusInterpreter;
import com.google.android.accessibility.talkback.interpreters.AutoScrollInterpreter;
import com.google.android.accessibility.talkback.interpreters.DirectionNavigationInterpreter;
import com.google.android.accessibility.talkback.interpreters.FullScreenReadInterpreter;
import com.google.android.accessibility.talkback.interpreters.HintEventInterpreter;
import com.google.android.accessibility.talkback.interpreters.InputFocusInterpreter;
import com.google.android.accessibility.talkback.interpreters.ManualScrollInterpreter;
import com.google.android.accessibility.talkback.interpreters.PassThroughModeInterpreter;
import com.google.android.accessibility.talkback.interpreters.ScrollPositionInterpreter;
import com.google.android.accessibility.talkback.interpreters.StateChangeEventInterpreter;
import com.google.android.accessibility.talkback.interpreters.SubtreeChangeEventInterpreter;
import com.google.android.accessibility.talkback.interpreters.UiChangeEventInterpreter;
import com.google.android.accessibility.talkback.ipc.IpcService;
import com.google.android.accessibility.talkback.ipc.IpcService.IpcClientCallback;
import com.google.android.accessibility.talkback.ipc.IpcService.ServerOnDestroyListener;
import com.google.android.accessibility.talkback.keyboard.KeyComboManager;
import com.google.android.accessibility.talkback.labeling.CustomLabelManager;
import com.google.android.accessibility.talkback.labeling.StoragelessLabelManager;
import com.google.android.accessibility.talkback.labeling.TalkBackLabelManager;
import com.google.android.accessibility.talkback.logging.EventLatencyLogger;
import com.google.android.accessibility.talkback.menurules.NodeMenuRuleCreator;
import com.google.android.accessibility.talkback.menurules.NodeMenuRuleProcessor;
<<<<<<< HEAD
import com.google.android.accessibility.talkback.overlay.DevInfoOverlayController;
=======
>>>>>>> dcddeddc
import com.google.android.accessibility.talkback.monitor.BatteryMonitor;
import com.google.android.accessibility.talkback.monitor.CallStateMonitor;
import com.google.android.accessibility.talkback.monitor.InputMethodMonitor;
import com.google.android.accessibility.talkback.preference.PreferencesActivityUtils;
import com.google.android.accessibility.talkback.selector.SelectorController;
import com.google.android.accessibility.talkback.selector.SelectorController.SelectorEventNotifier;
import com.google.android.accessibility.talkback.speech.SpeakPasswordsManager;
import com.google.android.accessibility.talkback.training.OnboardingInitiator;
import com.google.android.accessibility.talkback.training.TutorialInitiator;
import com.google.android.accessibility.talkback.trainingcommon.PageConfig;
import com.google.android.accessibility.talkback.trainingcommon.PageConfig.PageId;
import com.google.android.accessibility.talkback.utils.DiagnosticOverlayControllerImpl;
import com.google.android.accessibility.talkback.utils.ExperimentalUtils;
import com.google.android.accessibility.talkback.utils.FocusIndicatorUtils;
import com.google.android.accessibility.talkback.utils.NotificationUtils;
import com.google.android.accessibility.talkback.utils.SplitCompatUtils;
import com.google.android.accessibility.talkback.utils.VerbosityPreferences;
import com.google.android.accessibility.utils.AccessibilityEventListener;
import com.google.android.accessibility.utils.AccessibilityEventUtils;
import com.google.android.accessibility.utils.AccessibilityNodeInfoUtils;
import com.google.android.accessibility.utils.BuildConfig;
import com.google.android.accessibility.utils.BuildVersionUtils;
import com.google.android.accessibility.utils.FeatureSupport;
import com.google.android.accessibility.utils.FocusFinder;
import com.google.android.accessibility.utils.FormFactorUtils;
import com.google.android.accessibility.utils.ImageContents;
import com.google.android.accessibility.utils.Logger;
import com.google.android.accessibility.utils.PackageManagerUtils;
import com.google.android.accessibility.utils.Performance;
import com.google.android.accessibility.utils.Performance.EventId;
import com.google.android.accessibility.utils.Performance.StageId;
import com.google.android.accessibility.utils.Performance.Statistics;
import com.google.android.accessibility.utils.ProximitySensor;
import com.google.android.accessibility.utils.ServiceKeyEventListener;
import com.google.android.accessibility.utils.ServiceStateListener;
import com.google.android.accessibility.utils.SettingsUtils;
import com.google.android.accessibility.utils.SharedPreferencesUtils;
import com.google.android.accessibility.utils.TreeDebug;
import com.google.android.accessibility.utils.WindowUtils;
import com.google.android.accessibility.utils.caption.ImageCaptionStorage;
import com.google.android.accessibility.utils.caption.ImageCaptionUtils.CaptionType;
import com.google.android.accessibility.utils.input.PreferenceProvider;
import com.google.android.accessibility.utils.input.ScrollEventInterpreter;
import com.google.android.accessibility.utils.input.SelectionEventInterpreter;
import com.google.android.accessibility.utils.input.TextCursorTracker;
import com.google.android.accessibility.utils.input.TextEventFilter;
import com.google.android.accessibility.utils.input.TextEventHistory;
import com.google.android.accessibility.utils.input.TextEventInterpreter;
import com.google.android.accessibility.utils.input.WindowEventInterpreter;
import com.google.android.accessibility.utils.material.A11yAlertDialogWrapper;
import com.google.android.accessibility.utils.monitor.AudioPlaybackMonitor;
import com.google.android.accessibility.utils.monitor.CollectionState;
import com.google.android.accessibility.utils.monitor.DisplayMonitor;
import com.google.android.accessibility.utils.monitor.HeadphoneStateMonitor;
import com.google.android.accessibility.utils.monitor.InputModeTracker;
import com.google.android.accessibility.utils.monitor.SpeechStateMonitor;
import com.google.android.accessibility.utils.monitor.TouchMonitor;
import com.google.android.accessibility.utils.output.ActorStateProvider;
import com.google.android.accessibility.utils.output.EditTextActionHistory;
import com.google.android.accessibility.utils.output.FeedbackController;
import com.google.android.accessibility.utils.output.FeedbackProcessingUtils;
import com.google.android.accessibility.utils.output.ScrollActionRecord;
import com.google.android.accessibility.utils.output.SelectionStateReader;
import com.google.android.accessibility.utils.output.SpeechController;
import com.google.android.accessibility.utils.output.SpeechController.UtteranceCompleteRunnable;
import com.google.android.accessibility.utils.output.SpeechControllerImpl;
import com.google.android.accessibility.utils.output.SpeechControllerImpl.CapitalLetterHandlingMethod;
import com.google.android.libraries.accessibility.utils.concurrent.HandlerExecutor;
import com.google.android.libraries.accessibility.utils.log.LogUtils;
import com.google.common.collect.ImmutableMap;
import java.io.FileDescriptor;
import java.io.PrintWriter;
import java.lang.Thread.UncaughtExceptionHandler;
import java.util.ArrayList;
import java.util.Arrays;
import java.util.HashMap;
import java.util.HashSet;
import java.util.List;
import java.util.Locale;
import java.util.Map;
import java.util.Optional;
import java.util.Set;
import java.util.concurrent.ConcurrentHashMap;
import java.util.concurrent.Executor;
import java.util.concurrent.Executors;
import org.checkerframework.checker.nullness.qual.NonNull;
import org.checkerframework.checker.nullness.qual.Nullable;

/** An {@link AccessibilityService} that provides spoken, haptic, and audible feedback. */
public class TalkBackService extends AccessibilityService
    implements Thread.UncaughtExceptionHandler, SpeechController.Delegate {

<<<<<<< HEAD
  // INFO: TalkBack For Developers modification
  public void performGesture(String gestureString) {
    Performance perf = Performance.getInstance();
    EventId eventId = perf.onEventReceived(new KeyEvent(KeyEvent.ACTION_UP, KeyEvent.KEYCODE_UNKNOWN));
    gestureController.performAction(gestureString, eventId);
  }

  public void moveAtGranularity(SelectorController.Granularity granularity, boolean isNext) {
    Performance perf = Performance.getInstance();
    EventId eventId = perf.onEventReceived(new KeyEvent(KeyEvent.ACTION_UP, KeyEvent.KEYCODE_UNKNOWN));
    selectorController.moveAtGranularity(eventId, granularity, isNext);
  }
  // ----------------- TB4D -------------------

=======
>>>>>>> dcddeddc
  private static class IpcClientCallbackImpl
      implements IpcService.IpcClientCallback, TrainingState {

    public boolean hasTrainingPageSwitched;
    private final TalkBackService talkBackService;
    private ServerOnDestroyListener serverOnDestroyListener;

    private PageId currentPageId = PAGE_ID_UNKNOWN;
    private long clientDisconnectedTimeStamp = -1;

    /** Training is recent active within the specified IPC disconnected timeout. */
    private static final int TRAINING_ACTIVE_DISCONNECTED_TIMEOUT_MS = 1000;

    IpcClientCallbackImpl(TalkBackService talkBackService) {
      this.talkBackService = talkBackService;
    }

    public void notifyServerOnDestroyIfNecessary() {
      if (serverOnDestroyListener != null) {
        serverOnDestroyListener.onServerDestroy();
      }
    }

    public void clearServerOnDestroyListener() {
      serverOnDestroyListener = null;
    }

    @Override
    public PageId getCurrentPageId() {
      return currentPageId;
    }

    private void setCurrentPageId(PageId pageId) {
      currentPageId = pageId;
    }

    @Override
    public void onClientConnected(ServerOnDestroyListener serverOnDestroyListener) {
      this.serverOnDestroyListener = serverOnDestroyListener;
      clientDisconnectedTimeStamp = 0;
    }

    @Override
    public void onClientDisconnected() {
      clearServerOnDestroyListener();
      clientDisconnectedTimeStamp = System.currentTimeMillis();
    }

    @Override
    public boolean isTrainingRecentActive() {
      return serverOnDestroyListener != null
          || (clientDisconnectedTimeStamp > 0
              && (System.currentTimeMillis() - clientDisconnectedTimeStamp)
                  < TRAINING_ACTIVE_DISCONNECTED_TIMEOUT_MS);
    }

    @Override
    public Bundle onRequestGesture(Context context) {
      GestureShortcutMapping mapping = new GestureShortcutMapping(context);
      HashMap<String, String> actionKeyToGestureText = mapping.getAllGestureTexts();

      Bundle data = new Bundle();
      actionKeyToGestureText.forEach(data::putString);
      data.putBoolean(EXTRA_IS_ANY_GESTURE_CHANGED, GestureController.isAnyGestureChanged(context));
      return data;
    }

    @Override
    public void onPageSwitched(PageId pageId) {
      @Nullable GestureController gestureController = talkBackService.gestureController;
      if (gestureController != null) {
        @Nullable PageConfig pageConfig =
            PageConfig.getPage(
                pageId, /* context= */ talkBackService, /* vendorPageIndex= */ UNKNOWN_PAGE_INDEX);
        if (pageConfig == null) {
          gestureController.setCaptureGestureIdToAnnouncements(
              /* captureGestureIdToAnnouncements= */ ImmutableMap.of(),
              /* captureFingerprintGestureIdToAnnouncements= */ ImmutableMap.of());
        } else {
          gestureController.setCaptureGestureIdToAnnouncements(
              pageConfig.getCaptureGestureIdToAnnouncements(),
              pageConfig.getCaptureFingerprintGestureIdToAnnouncements());
        }
      }

      // Store the current non-finished page ID.
      if (pageId != PAGE_ID_FINISHED) {
        // If training page has been switched by user, it means the user may be TalkBack user.
        if (currentPageId != PAGE_ID_UNKNOWN && pageId != currentPageId) {
          hasTrainingPageSwitched = true;
        }
        setCurrentPageId(pageId);
      }

      if (pageId == PAGE_ID_WELCOME_TO_TALKBACK || pageId == PAGE_ID_UPDATE_WELCOME) {
        talkBackService.registerTalkBackExitEventListener();
      } else {
        talkBackService.unregisterTalkBackExitEventListener();
      }
    }

    @Override
    public void onTrainingFinish() {
      talkBackService.setTrainingFinished(true);

      // Request permissions after TalkBack tutorial is finished.
      if (NotificationUtils.hasPostNotificationPermission(talkBackService)) {
        talkBackService.helper.flushPendingNotification();
      } else {
        // Post notification permission.
        NotificationUtils.requestPostNotificationPermissionIfNeeded(
            talkBackService,
            new BroadcastReceiver() {
              @Override
              public void onReceive(Context context, Intent intent) {
                String[] permissions = intent.getStringArrayExtra(PERMISSIONS);
                boolean requestPostNotificationPermission =
                    stream(permissions)
                        .anyMatch(p -> TextUtils.equals(p, permission.POST_NOTIFICATIONS));
                if (requestPostNotificationPermission) {
                  context.unregisterReceiver(this);
                  // Even if a user declines the notification permission and we still need to make
                  // notification for some change in talkback upgrade, we will ask permission again.
                  talkBackService.helper.flushPendingNotification();
                }
              }
            });
      }
      // Phone permission.
      @Nullable CallStateMonitor callStateMonitor = talkBackService.callStateMonitor;
      @Nullable SharedPreferences prefs = talkBackService.prefs;
      if (callStateMonitor != null && prefs != null) {
        callStateMonitor.requestPhonePermissionIfNeeded(prefs);
      }
    }

    @Override
    public void onRequestDisableTalkBack() {
      talkBackService.requestDisableTalkBack(TYPE_TALKBACK_EXIT_BANNER.ordinal());
    }

    @Override
    public Bundle onRequestDynamicFeatureState(Context context) {
      Bundle data = new Bundle();
      data.putBoolean(
          EXTRA_IS_ICON_DETECTION_UNAVAILABLE,
          talkBackService.getImageCaptioner().needDownloadDialog(ICON_LABEL, ONBOARDING));
      data.putBoolean(
          EXTRA_IS_IMAGE_DESCRIPTION_UNAVAILABLE,
          talkBackService.getImageCaptioner().needDownloadDialog(IMAGE_DESCRIPTION, ONBOARDING));
      return data;
    }

    @Override
    public void onRequestDownloadLibrary(CaptionType type) {
      talkBackService.imageCaptioner.showDownloadDialogOrAnnounceState(type, ONBOARDING);
    }
  }

  /** Accesses the current speech language. */
  public class SpeechLanguage {
    /** Gets the current speech language. */
    public @Nullable Locale getCurrentLanguage() {
      return TalkBackService.this.getUserPreferredLocale();
    }

    /**
     * Sets the current speech language.
     *
     * @param speechLanguage null is using the system language.
     */
    public void setCurrentLanguage(@Nullable Locale speechLanguage) {
      TalkBackService.this.setUserPreferredLocale(speechLanguage);
    }
  }

  /** Interface for asking service flags to an {@link AccessibilityService}. */
  public interface ServiceFlagRequester {
    /**
     * Attempts to change the service info flag.
     *
     * @param flag to specify the service flag to change.
     * @param requestedState {@code true} to request the service flag, or {@code false} to disable
     *     the flag from the service.
     */
    void requestFlag(int flag, boolean requestedState);
  }

  /**
   * Check whether gesture detection is enabled in service side.
   *
   * @return true for Android T and 'handle gesture detection' is on.
   */
  public interface GestureDetectionState {
    boolean gestureDetector();
  }

  /** Whether the user has seen the TalkBack tutorial. */
  public static final String PREF_FIRST_TIME_USER = "first_time_user";

  /** Whether TalkBack training has been exited by user's request. */
  public static final String PREF_HAS_TRAINING_FINISHED = "has_training_exit";

  /** Intent to open text-to-speech settings. */
  public static final String INTENT_TTS_SETTINGS = "com.android.settings.TTS_SETTINGS";

  /** Intent to open text-to-speech settings. */
  public static final String INTENT_TTS_TV_SETTINGS = "android.settings.TTS_SETTINGS";

  /** Default interactive UI timeout in milliseconds. */
  public static final int DEFAULT_INTERACTIVE_UI_TIMEOUT_MILLIS = 10000;

  /** Timeout to turn off TalkBack without waiting for callback from TTS. */
  private static final long TURN_OFF_TIMEOUT_MS = 5000;

  private static final long TURN_OFF_WAIT_PERIOD_MS = 1000;

  /** An active instance of TalkBack. */
  private static volatile @Nullable TalkBackService instance = null;

  /* Call setAnimationScale with this value will disable animation. */
  private static final float ANIMATION_OFF = 0;

  private static final String TAG = "TalkBackService";

  private static final boolean IS_DEBUG_BUILD =
      "eng".equals(Build.TYPE) || "userdebug".equals(Build.TYPE);

  /**
   * List of key event processors. Processors in the list are sent the event in the order they were
   * added until a processor consumes the event.
   */
  private final List<ServiceKeyEventListener> keyEventListeners = new ArrayList<>();

  /** The current state of the service. */
  private volatile int serviceState;

  /** Components to receive callbacks on changes in the service's state. */
  private List<ServiceStateListener> serviceStateListeners = new ArrayList<>();

  /** Controller for speech feedback. */
  private SpeechControllerImpl speechController;

  /** Controller for diagnostic overlay (developer mode). */
  private DiagnosticOverlayControllerImpl diagnosticOverlayController;

  /** TB4D Overlay **/
    private DevInfoOverlayController devInfoOverlayController;
  /** Staged pipeline for separating interpreters, feedback-mappers, and actors. */
  private Pipeline pipeline;

  /** Controller for audio and haptic feedback. */
  private FeedbackController feedbackController;

  /** Watches the proximity sensor, and silences feedback when triggered. */
  private ProximitySensorListener proximitySensorListener;

  private PassThroughModeActor passThroughModeActor;
  private CollectionState collectionState;
  private GlobalVariables globalVariables;
  private EventFilter eventFilter;
  private TextEventInterpreter textEventInterpreter;
  private Compositor compositor;
  private DirectionNavigationActor.StateReader directionNavigationActorStateReader;
  private FullScreenReadActor fullScreenReadActor;
  private EditTextActionHistory editTextActionHistory;

  /** Interface for monitoring current and previous cursor position in editable node */
  private TextCursorTracker textCursorTracker;

  /** Monitors the call state for the phone device. */
  private CallStateMonitor callStateMonitor;

  /** Monitors voice actions from other applications */
  private VoiceActionMonitor voiceActionMonitor;

  /** Monitors speech actions from other applications */
  private SpeechStateMonitor speechStateMonitor;

  /** Maintains cursor state during explore-by-touch by working around EBT problems. */
  private ProcessorCursorState processorCursorState;

  /** Controller for manage keyboard commands */
  private KeyComboManager keyComboManager;

  /** Manager for showing radial menus. */
  private ListMenuManager menuManager;

  /** Manager for detecting missing labels and handling custom labels. */
  private TalkBackLabelManager labelManager;

  /** Manager for the screen search feature. */
  private UniversalSearchManager universalSearchManager;

  /** Orientation monitor for watching orientation changes. */
  private DeviceConfigurationMonitor deviceConfigurationMonitor;

  /** {@link BroadcastReceiver} for tracking the ringer and screen states. */
  private RingerModeAndScreenMonitor ringerModeAndScreenMonitor;

  /** {@link BroadcastReceiver} for tracking volume changes. */
  private VolumeMonitor volumeMonitor;

  /** {@link android.content.BroadcastReceiver} for tracking battery status changes. */
  private BatteryMonitor batteryMonitor;

  /** {@link BroadcastReceiver} for tracking headphone connected status changes. */
  private HeadphoneStateMonitor headphoneStateMonitor;

  /** Tracks changes to audio output and provides information on what types of audio are playing. */
  private AudioPlaybackMonitor audioPlaybackMonitor;

  /** Manages screen dimming */
  private DimScreenActor dimScreenController;

  /** The television controller; non-null if the device is a television (Android TV). */
  private TelevisionNavigationController televisionNavigationController;

  private TelevisionDPadManager televisionDPadManager;

  /** The analytics instance, used for sending data to Google Analytics. */
  private TalkBackAnalyticsImpl analytics;

  /** Callback to be invoked when fingerprint gestures are being used for accessibility. */
  private FingerprintGestureCallback fingerprintGestureCallback;

  /** Controller for the selector */
  private SelectorController selectorController;

  /** Controller for handling gestures */
  private GestureController gestureController;

  /** Speech recognition wrapper for voice commands */
  private SpeechRecognizerActor speechRecognizer;

  /** Processor for voice commands */
  private VoiceCommandProcessor voiceCommandProcessor;

  /** Shared preferences used within TalkBack. */
  private SharedPreferences prefs;

  /** The system's uncaught exception handler */
  private UncaughtExceptionHandler systemUeh;

  /** The system feature if the device supports touch screen */
  private boolean supportsTouchScreen = true;

  /** Feature flag from P/H experimentation framework, for using service gesture detection. */
  private boolean gestureDetectionFeatureFlag = true;

  /** Whether the current root node is dirty or not. */
  private boolean isRootNodeDirty = true;

  /** Keep Track of current root node. */
  private AccessibilityNodeInfo rootNode;

  private AccessibilityEventProcessor accessibilityEventProcessor;

  /** Interprets subtree-change event, and sends interpretations to the pipeline. */
  private SubtreeChangeEventInterpreter subtreeChangeEventInterpreter;

  /** Keeps track of whether we need to run the locked-boot-completed callback when connected. */
  private boolean lockedBootCompletedPending;

  private final InputModeTracker inputModeTracker = new InputModeTracker();
  private WindowEventInterpreter windowEventInterpreter;
  private ScreenFeedbackManager processorScreen;
  private @Nullable ProcessorMagnification processorMagnification;
  private final DisableTalkBackCompleteAction disableTalkBackCompleteAction =
      new DisableTalkBackCompleteAction();
  private SpeakPasswordsManager speakPasswordsManager;
  private final FormFactorUtils formFactorUtils = FormFactorUtils.getInstance();

  // Focus logic
  private AccessibilityFocusMonitor accessibilityFocusMonitor;
  private AccessibilityFocusInterpreter accessibilityFocusInterpreter;
  private FocusActor focuser;
  private FocusFinder focusFinder;
  private InputFocusInterpreter inputFocusInterpreter;
  private ScrollPositionInterpreter scrollPositionInterpreter;
  private ScreenStateMonitor screenStateMonitor;
  private InputMethodMonitor inputMethodMonitor;
  private DisplayMonitor displayMonitor;
  private ProcessorEventQueue processorEventQueue;
  private ProcessorPhoneticLetters processorPhoneticLetters;

  private BrailleDisplay brailleDisplay;
  private BrailleImeForTalkBackProvider brailleImeForTalkBackProvider;

  private GestureShortcutMapping gestureShortcutMapping;
  private NodeMenuRuleProcessor nodeMenuRuleProcessor;
  private PrimesController primesController;
  private SpeechLanguage speechLanguage;
  private ImageCaptioner imageCaptioner;
  private TalkBackExitController talkBackExitController;

  private @Nullable Boolean useServiceGestureDetection;
  private LanguageActor languageActor;
  // In general, volume key should work as pass through mode, unless the touch interaction is
  // ongoing. isTouchInteracting denotes the occurrence of key event is in the time window between
  // TYPE_TOUCH_INTERACTION_START and TYPE_TOUCH_INTERACTION_END will be considered as passthrough
  // window.
  private boolean isTouchInteracting = false;
  // In order to handle key action down/up in pair for the same functions.
  // Records whether the last keystroke of VolumeUp key occurred in the passthrough window.
  private boolean volumeUpKeyPressedInPassThroughWindow = false;
  // Records whether the last keystroke of VolumeDown key occurred in the passthrough window.
  private boolean volumeDownKeyPressedInPassThroughWindow = false;
  private TouchInteractionMonitor mainTouchInteractionMonitor;

  private final @NonNull Map<Integer, TouchInteractionMonitor> displayIdToTouchInteractionMonitor =
      new HashMap<>();

  private IpcClientCallbackImpl ipcClientCallback;
  private BootReceiver bootReceiver;

  /** A helper to smoothly migrate from old version to the latest version for TalkBack. */
  private TalkBackUpdateHelper helper;

  private EventLatencyLogger eventLatencyLogger;

  @Override
  public void onCreate() {
    bootReceiver = new BootReceiver();
    ContextCompat.registerReceiver(this, bootReceiver, BootReceiver.getFilter(), RECEIVER_EXPORTED);
    super.onCreate();

    this.setTheme(R.style.TalkbackBaseTheme);

    instance = this;
    setServiceState(ServiceStateListener.SERVICE_STATE_INACTIVE);

    systemUeh = Thread.getDefaultUncaughtExceptionHandler();
    Thread.setDefaultUncaughtExceptionHandler(this);
  }

  /**
   * Calculates the volume for {@link SpeechControllerImpl#setSpeechVolume(float)} when announcing
   * "TalkBack off".
   *
   * <p>TalkBack switches to use {@link AudioManager#STREAM_ACCESSIBILITY} from Android O. However,
   * when announcing "TalkBack off" before turning TalkBack off, the audio goes through {@link
   * AudioManager#STREAM_MUSIC}. It's because accessibility stream has already been shut down before
   * {@link #onUnbind(Intent)} is called.
   *
   * <p>To work around this issue, it's not recommended to directly override media stream volume.
   * Instead, we can adjust the relative TTS volume to match the original accessibility stream
   * volume.
   *
   * @return TTS volume in [0.0f, 1.0f].
   */
  private float calculateFinalAnnouncementVolume() {
    if (!FeatureSupport.hasAccessibilityAudioStream(this)) {
      return 1.0f;
    }
    AudioManager audioManager = (AudioManager) getSystemService(Context.AUDIO_SERVICE);

    int musicStreamVolume = audioManager.getStreamVolume(AudioManager.STREAM_MUSIC);
    int musicStreamMaxVolume = audioManager.getStreamMaxVolume(AudioManager.STREAM_MUSIC);
    int accessibilityStreamVolume =
        (volumeMonitor == null) ? -1 : volumeMonitor.getCachedAccessibilityStreamVolume();
    int accessibilityStreamMaxVolume =
        (volumeMonitor == null) ? -1 : volumeMonitor.getCachedAccessibilityMaxVolume();
    if (musicStreamVolume <= 0
        || musicStreamMaxVolume <= 0
        || accessibilityStreamVolume < 0
        || accessibilityStreamMaxVolume <= 0) {
      // Do not adjust volume if music stream is muted, or when any volume is invalid.
      return 1.0f;
    }
    if (accessibilityStreamVolume == 0) {
      return 0.0f;
    }

    // Depending on devices/API level, a stream might have 7 steps or 15 steps adjustment.
    // We need to normalize the values to eliminate this difference.
    float musicVolumeFraction = (float) musicStreamVolume / musicStreamMaxVolume;
    float accessibilityVolumeFraction =
        (float) accessibilityStreamVolume / accessibilityStreamMaxVolume;
    if (musicVolumeFraction <= accessibilityVolumeFraction) {
      // Do not adjust volume when a11y stream volume is louder than music stream volume.
      return 1.0f;
    }

    // AudioManager measures the volume in dB scale, while TTS measures it in linear scale. We need
    // to apply exponential operation to map dB/logarithmic-scaled diff value into linear-scaled
    // multiplier value.
    // The dB scaling could be different based on devices/OEMs/streams, which is not under our
    // control.
    // What we can do is to try our best to adjust the volume and avoid sudden volume increase.
    // TODO: The parameters in Math.pow() are results from experiments. Feel free to change
    // them.
    return (float) Math.pow(10.0f, (accessibilityVolumeFraction - musicVolumeFraction) / 0.4f);
  }

  @Override
  public boolean onUnbind(Intent intent) {
    final long turningOffTime = System.currentTimeMillis();
    interruptAllFeedback(/* stopTtsSpeechCompletely= */ false);
    storeTalkBackUserUsage();
    if (pipeline != null) {
      pipeline.onUnbind(calculateFinalAnnouncementVolume(), disableTalkBackCompleteAction);
        interruptAllFeedback(false /* stopTtsSpeechCompletely */); // TB4D
    }
    if (gestureShortcutMapping != null) {
      gestureShortcutMapping.onUnbind();
    }
    if (ringerModeAndScreenMonitor != null) {
      ringerModeAndScreenMonitor.stopMonitoring(this);
      ringerModeAndScreenMonitor.clearListeners();
    }
    while (true) {
      synchronized (disableTalkBackCompleteAction) {
        try {
          disableTalkBackCompleteAction.wait(TURN_OFF_WAIT_PERIOD_MS);
        } catch (InterruptedException e) {
          // Do nothing
        }
        if (System.currentTimeMillis() - turningOffTime > TURN_OFF_TIMEOUT_MS
            || disableTalkBackCompleteAction.isDone) {
          break;
        }
      }
    }
    // Resume animation if necessary.
    if (prefs != null) { // Protect from early unbind case which the preference is not yet created.
      enableAnimation(/* enable= */ true);
    }
    return false;
  }

  @Override
  public void onDestroy() {
<<<<<<< HEAD
      // INFO: TalkBack For Developers modification
      AdbReceiver.unregisterAdbReceiver(this);
      // ------------------------------------------
=======
>>>>>>> dcddeddc
    if (eventLatencyLogger != null) {
      eventLatencyLogger.destroy();
    }

    if (shouldUseTalkbackGestureDetection()) {
      unregisterGestureDetection();
    }

    if (bootReceiver != null) {
      unregisterReceiver(bootReceiver);
      bootReceiver = null;
    }

    if (passThroughModeActor != null) {
      passThroughModeActor.onDestroy();
    }

    if (displayMonitor != null) {
      displayMonitor.clearListeners();
    }

    if (ipcClientCallback != null) {
      ipcClientCallback.notifyServerOnDestroyIfNecessary();
      ipcClientCallback.clearServerOnDestroyListener();
    }

    super.onDestroy();

    if (isServiceActive()) {
      suspendInfrastructure();
    }

    instance = null;
    // Shutdown and unregister all components.
    shutdownInfrastructure();
    setServiceState(ServiceStateListener.SERVICE_STATE_INACTIVE);
    serviceStateListeners.clear();
    if (televisionNavigationController != null) {
      televisionNavigationController.onDestroy();
    }

    // When TalkBack off, also disable the option of TalkBack gesture detection if the flag from the
    // P/H experimental framework is off. So next time when the user turns on TalkBack, it will not
    // use the gesture detection.
    if (!gestureDetectionFeatureFlag) {
      prefs
          .edit()
          .putBoolean(getString(R.string.pref_talkback_gesture_detection_key), false)
          .apply();
    }
  }

  @Override
  public void onConfigurationChanged(Configuration newConfig) {
    this.getTheme().applyStyle(R.style.TalkbackBaseTheme, /* force= */ true);

    // onConfigurationChanged may be called before TalkBack initialization. To avoid crash, each
    // listener should checks the instance is null or not.
    if (universalSearchManager != null) {
      pipeline
          .getFeedbackReturner()
          .returnFeedback(EVENT_ID_UNTRACKED, Feedback.renewOverlay(newConfig));
    }

    if (isServiceActive() && (deviceConfigurationMonitor != null)) {
      deviceConfigurationMonitor.onConfigurationChanged(newConfig);
    }

    if (gestureShortcutMapping != null) {
      gestureShortcutMapping.onConfigurationChanged(newConfig);
    }

    if (keyComboManager != null) {
      keyComboManager.onConfigurationChanged(newConfig);
    }

    if (pipeline != null) {
      resetTouchExplorePassThrough();
      pipeline
          .getFeedbackReturner()
          .returnFeedback(
              EVENT_ID_UNTRACKED, Feedback.deviceInfo(Action.CONFIG_CHANGED, newConfig));
    }
  }

  @Override
  public void onAccessibilityEvent(AccessibilityEvent event) {
    Performance perf = Performance.getInstance();
    EventId eventId = perf.onEventReceived(event);
    int eventType = event.getEventType();
    if (eventType == AccessibilityEvent.TYPE_TOUCH_INTERACTION_START) {
      // TODO: Could move the logic of TOUCH_INTERACTION related event handling out of
      // TalkBackService, and concentrated in a dedicated module such as ?
      isTouchInteracting = true;
      pipeline
          .getFeedbackReturner()
          .returnFeedback(EVENT_ID_UNTRACKED, Feedback.focus(RENEW_ENSURE_FOCUS));
      pipeline
          .getFeedbackReturner()
          .returnFeedback(
              Performance.EVENT_ID_UNTRACKED,
              Feedback.speech(INVALIDATE_FREQUENT_CONTENT_CHANGE_CACHE));
    } else if (eventType == AccessibilityEvent.TYPE_TOUCH_INTERACTION_END) {
      isTouchInteracting = false;
    }

    accessibilityEventProcessor.onAccessibilityEvent(event, eventId);
    perf.onHandlerDone(eventId);

    if (brailleDisplay != null) {
      brailleDisplay.onAccessibilityEvent(event);
    }

    // Re-apply diagnosis-mode logging, in case other accessibility-services changed the shared
    // log-level preference.
    enforceDiagnosisModeLogging();

    if (diagnosticOverlayController != null) {
      diagnosticOverlayController.displayEvent(event);
    }
    // TODO: Quintin: Evaluate
//        if (devOverlayController != null) {
//            devOverlayController.displayFeedback(event);
//        }
  }

  public boolean supportsTouchScreen() {
    return supportsTouchScreen;
  }

  @Override
  public @Nullable AccessibilityNodeInfo getRootInActiveWindow() {
    if (isRootNodeDirty || rootNode == null) {
      rootNode = super.getRootInActiveWindow();
      isRootNodeDirty = false;
    }
    return rootNode == null ? null : AccessibilityNodeInfo.obtain(rootNode);
  }

  public void setRootDirty(boolean rootIsDirty) {
    isRootNodeDirty = rootIsDirty;
  }

  private void setServiceState(int newState) {
    if (serviceState == newState) {
      return;
    }

    serviceState = newState;
    for (ServiceStateListener listener : serviceStateListeners) {
      listener.onServiceStateChanged(newState);
    }
  }

  public void addServiceStateListener(ServiceStateListener listener) {
    if (listener != null) {
      serviceStateListeners.add(listener);
    }
  }

  public void removeServiceStateListener(ServiceStateListener listener) {
    if (listener != null) {
      serviceStateListeners.remove(listener);
    }
  }

  /** Stops all delayed events in the service. */
  public void clearQueues() {
    interruptAllFeedback(/* stopTtsSpeechCompletely= */ false);
    processorEventQueue.clearQueue();
    if (windowEventInterpreter != null) {
      windowEventInterpreter.clearQueue();
    }
    // TODO: Clear queues wherever there are message handlers that delay event processing.
  }

  private boolean shouldInterruptByAnyKeyEvent() {
    return !fullScreenReadActor.isActive();
  }

  /**
   * Wrapper around {@link #onKeyEventInternal} that measures the latency.
   *
   * <p>Subclasses can override {@link #onKeyEventInternal} instead of this.
   */
  @Override
  protected final boolean onKeyEvent(KeyEvent keyEvent) {
    boolean result = onKeyEventInternal(keyEvent);

    if (primesController != null) {
      // We use keyEvent.getEventTime() as starting point because we don't know how long the
      // message was enqueued before onKeyEvent() has started.
      primesController.recordDuration(
          TimerAction.KEY_EVENT, keyEvent.getEventTime(), SystemClock.uptimeMillis());
    }

    return result;
  }

  /** Handles a key event and returns whether it should be considered consumed. */
  protected boolean onKeyEventInternal(KeyEvent keyEvent) {
    int keyCode = keyEvent.getKeyCode();
    int keyAction = keyEvent.getAction();

    if (keyCode == KeyEvent.KEYCODE_UNKNOWN) {
      // Tapping on fingerprint sensor somehow files KeyEvent with KEYCODE_UNKNOWN, which will
      // change input mode to keyboard, and cancel pending accessibility hints. It is OK to just
      // ignore these KeyEvents since they're unused in TalkBack.
      return false;
    }
    boolean passThroughThisKey = false;
    if (keyAction == KeyEvent.ACTION_DOWN) {
      switch (keyCode) {
        case KeyEvent.KEYCODE_VOLUME_DOWN:
          passThroughThisKey = !isTouchInteracting && !isBrailleImeTouchInteracting();
          volumeDownKeyPressedInPassThroughWindow = passThroughThisKey;
          break;
        case KeyEvent.KEYCODE_VOLUME_UP:
          passThroughThisKey = !isTouchInteracting && !isBrailleImeTouchInteracting();
          volumeUpKeyPressedInPassThroughWindow = passThroughThisKey;
          break;
        default:
          break;
      }
    } else { // KeyEvent.ACTION_UP
      switch (keyCode) {
        case KeyEvent.KEYCODE_VOLUME_DOWN:
          passThroughThisKey = volumeDownKeyPressedInPassThroughWindow;
          volumeDownKeyPressedInPassThroughWindow = false;
          break;
        case KeyEvent.KEYCODE_VOLUME_UP:
          passThroughThisKey = volumeUpKeyPressedInPassThroughWindow;
          volumeUpKeyPressedInPassThroughWindow = false;
          break;
        default:
          break;
      }
    }
    if (passThroughThisKey) {
      return false;
    }

    if (keyAction == KeyEvent.ACTION_DOWN) {
      textEventInterpreter.setLastKeyEventTime(keyEvent.getEventTime());
    }
    Performance perf = Performance.getInstance();
    EventId eventId = perf.onEventReceived(keyEvent);

    if (isServiceActive()) {
      // Stop the TTS engine when any key (except for volume up/down key) is pressed on physical
      // keyboard.
      if (shouldInterruptByAnyKeyEvent()
          && keyEvent.getDeviceId() != 0
          && keyAction == KeyEvent.ACTION_DOWN
          && keyCode != KeyEvent.KEYCODE_VOLUME_DOWN
          && keyCode != KeyEvent.KEYCODE_VOLUME_UP) {
        interruptAllFeedback(/* stopTtsSpeechCompletely= */ false);
      }
    }

    // Pass KeyEvents to Mappers, un-consumed.
    if (pipeline != null) {
      pipeline.getInterpretationReceiver().input(eventId, new Interpretation.Key(keyEvent));
    }

    for (ServiceKeyEventListener listener : keyEventListeners) {
      if (!isServiceActive() && !listener.processWhenServiceSuspended()) {
        continue;
      }

      if (listener.onKeyEvent(keyEvent, eventId)) {
        perf.onHandlerDone(eventId);
        return true;
      }
    }

    return false;
  }

  private boolean isBrailleImeTouchInteracting() {
    return getBrailleImeForTalkBack() != null && getBrailleImeForTalkBack().isTouchInteracting();
  }

  @Override
  protected boolean onGesture(int gestureId) {
    return handleOnGestureById(gestureId);
  }

  @Override
  public boolean onGesture(AccessibilityGestureEvent accessibilityGestureEvent) {
    if (handleOnGestureById(accessibilityGestureEvent.getGestureId())) {
      pipeline
          .getFeedbackReturner()
          .returnFeedback(
              Performance.EVENT_ID_UNTRACKED, Feedback.saveGesture(accessibilityGestureEvent));
      return true;
    }
    return false;
  }

  /** Called by {@link TouchInteractionMonitor} when gesture detection started. */
  public void onGestureDetectionStarted() {
    if (processorPhoneticLetters != null) {
      processorPhoneticLetters.cancelPhoneticLetter(EVENT_ID_UNTRACKED);
    }
  }

  private boolean handleOnGestureById(int gestureId) {
    if (!isServiceActive()) {
      return false;
    }
    Performance perf = Performance.getInstance();
    EventId eventId = perf.onGestureEventReceived(gestureId);
    primesController.startTimer(TimerAction.GESTURE_EVENT);

    switch (gestureId) {
      case GESTURE_FAKED_SPLIT_TYPING:
        analytics.onGesture(GESTURE_SPLIT_TAP);
        break;
      case GESTURE_DOUBLE_TAP:
      case GESTURE_DOUBLE_TAP_AND_HOLD:
        // Double-tap/Double-tap-and-hold are not necessary to count here.
        break;
      default:
        analytics.onGesture(gestureId);
    }

    if (gestureShortcutMapping.isSupportedGesture(gestureId)) {
      getFeedbackController().playAuditory(R.raw.gesture_end, eventId);
    }

    gestureController.onGesture(gestureId, eventId);
    if (gestureId == GESTURE_FAKED_SPLIT_TYPING && mainTouchInteractionMonitor != null) {
      mainTouchInteractionMonitor.requestTouchExploration();
    }

    // Measure latency.
    // Preceding event handling frequently initiates a framework action, which in turn
    // cascades a focus event, which in turn generates feedback.
    perf.onHandlerDone(eventId);
    primesController.stopTimer(TimerAction.GESTURE_EVENT);
    return true;
  }

  public GestureController getGestureController() {
    if (gestureController == null) {
      throw new IllegalStateException("mGestureController has not been initialized");
    }

    return gestureController;
  }

  // TODO: As controller logic moves to pipeline, delete this function.
  public SpeechControllerImpl getSpeechController() {
    if (speechController == null) {
      throw new IllegalStateException("mSpeechController has not been initialized");
    }

    return speechController;
  }

  public FeedbackController getFeedbackController() {
    if (feedbackController == null) {
      throw new IllegalStateException("mFeedbackController has not been initialized");
    }

    return feedbackController;
  }

  public VoiceActionMonitor getVoiceActionMonitor() {
    if (voiceActionMonitor == null) {
      throw new IllegalStateException("mVoiceActionMonitor has not been initialized");
    }

    return voiceActionMonitor;
  }

  public KeyComboManager getKeyComboManager() {
    return keyComboManager;
  }

  public TalkBackLabelManager getLabelManager() {
    if (labelManager == null) {
      throw new IllegalStateException("mLabelManager has not been initialized");
    }

    return labelManager;
  }

  public TalkBackAnalyticsImpl getAnalytics() {
    if (analytics == null) {
      throw new IllegalStateException("mAnalytics has not been initialized");
    }

    return analytics;
  }

  @VisibleForTesting
  public ImageCaptioner getImageCaptioner() {
    if (imageCaptioner == null) {
      throw new IllegalArgumentException("imageCaptioner has not been initialized");
    }
    return imageCaptioner;
  }

  /**
   * Obtains the shared instance of TalkBack's {@link TelevisionNavigationController} if the current
   * device is a television. Otherwise returns {@code null}.
   */
  public TelevisionNavigationController getTelevisionNavigationController() {
    return televisionNavigationController;
  }

  @VisibleForTesting
  public TextCursorTracker getTextCursorTracker() {
    return textCursorTracker;
  }

  @VisibleForTesting
  public RingerModeAndScreenMonitor getRingerModeAndScreenMonitor() {
    return ringerModeAndScreenMonitor;
  }

  @VisibleForTesting
  public GlobalVariables getGlobalVariables() {
    return globalVariables;
  }

  @VisibleForTesting
  IpcClientCallback getIpcClientCallback() {
    return ipcClientCallback;
  }

  /**
   * Registers the dialog to {@link RingerModeAndScreenMonitor} for screen monitor and {@link
   * DeviceConfigurationMonitor} for device orientation..
   */
  public void registerDialog(DialogInterface dialog, boolean hasEditText) {
    if (ringerModeAndScreenMonitor != null) {
      ringerModeAndScreenMonitor.registerDialog(dialog);
    }
    if (deviceConfigurationMonitor != null
        && hasEditText
        && dialog instanceof A11yAlertDialogWrapper) {
      deviceConfigurationMonitor.setDialogWithEditText((A11yAlertDialogWrapper) dialog);
    }
  }

  /**
   * Unregisters the dialog from {@link RingerModeAndScreenMonitor} for screen monitor {@link
   * DeviceConfigurationMonitor} for device orientation.
   */
  public void unregisterDialog(DialogInterface dialog) {
    if (ringerModeAndScreenMonitor != null) {
      ringerModeAndScreenMonitor.unregisterDialog(dialog);
    }
    if (deviceConfigurationMonitor != null) {
      deviceConfigurationMonitor.setDialogWithEditText(null);
    }
  }

  @Override
  public void onInterrupt() {
    interruptAllFeedback(/* stopTtsSpeechCompletely= */ false);
  }

  @Override
  public boolean isAudioPlaybackActive() {
    return voiceActionMonitor.isAudioPlaybackActive();
  }

  @Override
  public boolean isMicrophoneActiveAndHeadphoneOff() {
    return voiceActionMonitor.isMicrophoneActiveAndHeadphoneOff();
  }

  @Override
  public boolean isSsbActiveAndHeadphoneOff() {
    return voiceActionMonitor.isSsbActiveAndHeadphoneOff();
  }

  @Override
  public boolean isPhoneCallActive() {
    return voiceActionMonitor.isPhoneCallActive();
  }

  @Override
  public void onSpeakingForcedFeedback() {
    voiceActionMonitor.onSpeakingForcedFeedback();
  }

  private @Nullable Locale localeByName(String localeName) {
    @Nullable Set<Voice> voices = speechController.getVoices();
    if (localeName == null || voices == null) {
      return null;
    }
    Optional<Voice> result =
        voices.stream()
            .filter(
                voice -> {
                  Set<String> features = voice.getFeatures();
                  return ((features != null)
                      && !features.contains(TextToSpeech.Engine.KEY_FEATURE_NOT_INSTALLED)
                      && !voice.isNetworkConnectionRequired()
                      && localeName.equals(voice.getLocale().getDisplayName()));
                })
            .findFirst();

    return result.map(Voice::getLocale).orElse(null);
  }

  @Override
  public void onTtsReady() {
    @Nullable String localeName =
        SharedPreferencesUtils.getStringPref(
            prefs, getResources(), R.string.pref_talkback_prefer_locale_key, 0);
    compositor.setUserPreferredLanguage(localeByName(localeName));
  }

  // Interrupts all Talkback feedback. Stops speech from other apps if stopTtsSpeechCompletely
  // is true.
  public void interruptAllFeedback(boolean stopTtsSpeechCompletely) {

    if (fullScreenReadActor != null) {
      fullScreenReadActor.interrupt();
    }

    if (pipeline != null) {
      pipeline.interruptAllFeedback(stopTtsSpeechCompletely);
    }
  }

  @Override
  protected void onServiceConnected() {
    LogUtils.v(TAG, "System bound to service.");
<<<<<<< HEAD

      // INFO: TalkBack For Developers modification
      AdbReceiver.registerAdbReceiver(this);
      // ------------------------------------------

=======
>>>>>>> dcddeddc
    primesController = new PrimesController();
    primesController.initialize(getApplication());
    primesController.startTimer(TimerAction.START_UP);

    SharedPreferencesUtils.migrateSharedPreferences(this);
    prefs = SharedPreferencesUtils.getSharedPreferences(this);

    if (FeatureFlagReader.logEventBasedLatency(getBaseContext())) {
      eventLatencyLogger = new EventLatencyLogger(primesController, getApplicationContext(), prefs);
      eventLatencyLogger.init();
    }

    if (FeatureFlagReader.usePeriodAsSeparator(getBaseContext())) {
      CompositorUtils.usePeriodAsSeparator();
    }

    initializeInfrastructure();

    // Configure logs.
    LogUtils.setTagPrefix("talkback: ");
    LogUtils.setParameterCustomizer(
        (object) -> {
          if (object instanceof AccessibilityNodeInfoCompat) {
            return AccessibilityNodeInfoUtils.toStringShort((AccessibilityNodeInfoCompat) object)
                + "    ";
          } else if (object instanceof AccessibilityNodeInfo) {
            return AccessibilityNodeInfoUtils.toStringShort((AccessibilityNodeInfo) object)
                + "    ";
          } else if (object instanceof AccessibilityEvent) {
            return AccessibilityEventUtils.toStringShort((AccessibilityEvent) object) + "    ";
          } else {
            return object;
          }
        });

    // The service must be connected before getFingerprintGestureController() is called, thus we
    // cannot initialize fingerprint gesture detection in onCreate().
    initializeFingerprintGestureCallback();

    resumeInfrastructure();

    // Handle any update actions.
    helper = new TalkBackUpdateHelper(this);
    helper.checkUpdate();

    compositor.handleEvent(Compositor.EVENT_SPOKEN_FEEDBACK_ON, EVENT_ID_UNTRACKED);

    // If the locked-boot-completed intent was fired before onServiceConnected, we queued it,
    // so now we need to run it.
    if (lockedBootCompletedPending) {
      onLockedBootCompletedInternal();
      lockedBootCompletedPending = false;
    }

    boolean shouldShowTutorial = shouldShowTutorial();

    if (shouldShowTutorial) {
      // Ignore Onboarding for the first-time user.
      if (isFirstTimeUser()) {
        OnboardingInitiator.markAllOnboardingAsShown(this);
      }
      if (skipShowingTutorialInLaunching()) {
        // Jump to training finished state if RRO overlays the skip tutorial in launching TalkBack
        // stage.
        ipcClientCallback.onTrainingFinish();
      } else {
        // The method of requestPhonePermissionIfNeeded, which is triggered after the tutorial is
        // finished, is dependent on hasOnboardingForNewFeaturesBeenShown, so we move it at the rear
        // of markAllOnboardingAsShown.
        showTutorial();
      }
    } else {
      // We don't need to show the tutorial so we can directly notify the changes.
      helper.flushPendingNotification();
      OnboardingInitiator.showOnboardingIfNecessary(this);
    }

    if (shouldShowTutorial || formFactorUtils.isAndroidTv()) {
      setFirstTimeUser(false);
    }

    updateTalkBackEnabledCount();

    // Service gesture detection.
    if (shouldUseTalkbackGestureDetection()) {
      registerGestureDetection();
    }

    primesController.stopTimer(TimerAction.START_UP);
  }

  /**
   * ReturnsThe current state of the TalkBack service, or {@code INACTIVE} if the service is not
   * initialized.
   */
  public static int getServiceState() {
    final TalkBackService service = getInstance();
    if (service == null) {
      return ServiceStateListener.SERVICE_STATE_INACTIVE;
    }

    return service.serviceState;
  }

  /**
   * Whether the current TalkBackService instance is running and initialized. This method is useful
   * for testing because it can be overridden by mocks.
   */
  public boolean isInstanceActive() {
    return serviceState == ServiceStateListener.SERVICE_STATE_ACTIVE;
  }

  /** Returns{@code true} if TalkBack is running and initialized, {@code false} otherwise. */
  public static boolean isServiceActive() {
    return (getServiceState() == ServiceStateListener.SERVICE_STATE_ACTIVE);
  }

  /** Returns the active TalkBack instance, or {@code null} if not available. */
  public static @Nullable TalkBackService getInstance() {
    return instance;
  }

  /** Initialize {@link FingerprintGestureCallback} for detecting fingerprint gestures. */
  private void initializeFingerprintGestureCallback() {
    if (fingerprintGestureCallback != null || !FeatureSupport.isFingerprintGestureSupported(this)) {
      return;
    }
    fingerprintGestureCallback =
        new FingerprintGestureCallback() {
          @Override
          public void onGestureDetected(int gesture) {
            if (isServiceActive() && gestureController != null) {
              Performance perf = Performance.getInstance();
              EventId eventId = perf.onFingerprintGestureEventReceived(gesture);

              LogUtils.v(TAG, "Recognized fingerprint gesture %s", gesture);

              // TODO: Update analytics data.
              // TODO: Check if we should dismiss radial menu.
              feedbackController.playAuditory(R.raw.gesture_end, eventId);

              gestureController.onFingerprintGesture(gesture, eventId);

              // Measure latency.
              // Preceding event handling frequently initiates a framework action, which in turn
              // cascades a focus event, which in turn generates feedback.
              perf.onHandlerDone(eventId);
            }
          }

          @Override
          public void onGestureDetectionAvailabilityChanged(boolean available) {
            LogUtils.v(
                TAG,
                "Fingerprint gesture detection is now "
                    + (available ? "available" : "unavailable")
                    + ".");
          }
        };
  }

  /**
   * Initializes the controllers, managers, and processors. This should only be called once from
   * {@link #onServiceConnected()}.
   */
  private void initializeInfrastructure() {
    // TODO: we still need it keep true for TV until TouchExplore and Accessibility focus is
    // not unpaired
    // supportsTouchScreen = packageManager.hasSystemFeature(PackageManager.FEATURE_TOUCHSCREEN);
    displayMonitor = new DisplayMonitor(this);
    accessibilityEventProcessor = new AccessibilityEventProcessor(this, displayMonitor);
    feedbackController = new FeedbackController(this);
    speechController =
        new SpeechControllerImpl(
            this, this, feedbackController, FeatureFlagReader.removeUnnecessarySpans(this));
    if (FeatureFlagReader.enableAggressiveChunking(this)) {
      FeedbackProcessingUtils.enableAggressiveChunking();
    }
    speechStateMonitor = new SpeechStateMonitor();
    diagnosticOverlayController = new DiagnosticOverlayControllerImpl(this);
      devInfoOverlayController = new DevInfoOverlayController(this);

    gestureShortcutMapping = new GestureShortcutMapping(this);

    collectionState = new CollectionState();
    globalVariables =
        new GlobalVariables(this, inputModeTracker, collectionState, gestureShortcutMapping);

    labelManager =
        formFactorUtils.isAndroidTv()
            ? new StoragelessLabelManager()
            : new CustomLabelManager(this);
    addEventListener(labelManager);

    ImageCaptionStorage imageCaptionStorage = new ImageCaptionStorage();
    ImageContents imageContents =
        ImageCaptioner.supportsImageCaption(this)
            ? new ImageContents(labelManager, imageCaptionStorage)
            : new ImageContents(labelManager, /* imageCaptionStorage= */ null);

    processorPhoneticLetters = new ProcessorPhoneticLetters(this, globalVariables);

    compositor =
        new Compositor(
            this,
            /* speechController= */ null,
            imageContents,
            globalVariables,
            processorPhoneticLetters,
            getCompositorFlavor());
    // TODO: Make pipeline run Compositor, which returns speech feedback, no callback.

    analytics = new TalkBackAnalyticsImpl(this);

    focusFinder = new FocusFinder(this);

    // Construct system-monitors.
    batteryMonitor = new BatteryMonitor();
    callStateMonitor = new CallStateMonitor(this);
    inputMethodMonitor = new InputMethodMonitor(this);
    audioPlaybackMonitor = new AudioPlaybackMonitor(this);
    @NonNull TouchMonitor touchMonitor = new TouchMonitor();

    // Construct event-interpreters.
    screenStateMonitor = new ScreenStateMonitor(/* service= */ this, inputMethodMonitor);
    FullScreenReadInterpreter fullScreenReadInterpreter = new FullScreenReadInterpreter();
    scrollPositionInterpreter = new ScrollPositionInterpreter();
    ScrollEventInterpreter scrollEventInterpreter =
        new ScrollEventInterpreter(audioPlaybackMonitor, touchMonitor);
    ManualScrollInterpreter manualScrollInterpreter = new ManualScrollInterpreter();

    // Constructor output-actor-state.
    textCursorTracker = new TextCursorTracker();
    editTextActionHistory = new EditTextActionHistory();
    AccessibilityFocusActionHistory focusHistory = new AccessibilityFocusActionHistory(this);

    // Construct output-actors.
    AutoScrollActor scroller = new AutoScrollActor();
    accessibilityFocusMonitor =
        new AccessibilityFocusMonitor(this, focusFinder, focusHistory.reader);
    AutoScrollInterpreter autoScrollInterpreter = new AutoScrollInterpreter();

    imageCaptioner =
        new ImageCaptioner(
            this, imageCaptionStorage, accessibilityFocusMonitor, analytics, primesController);

    // TODO: ScreenState should be passed through pipeline.
    focuser =
        new FocusActor(
            this,
            focusFinder,
            screenStateMonitor.state,
            focusHistory,
            accessibilityFocusMonitor,
            this::shouldUseTalkbackGestureDetection);

    UniversalSearchActor universalSearchActor =
        new UniversalSearchActor(this, screenStateMonitor.state, focusFinder, labelManager);

    autoScrollInterpreter.setUniversalSearchActor(universalSearchActor);

    DirectionNavigationActor directionNavigationActor =
        new DirectionNavigationActor(
            inputModeTracker,
            globalVariables,
            analytics,
            this,
            focusFinder,
            processorPhoneticLetters,
            accessibilityFocusMonitor,
            screenStateMonitor.state,
            universalSearchActor.state);
    directionNavigationActorStateReader = directionNavigationActor.state;
    TextEditActor editor =
        new TextEditActor(
            this,
            editTextActionHistory,
            textCursorTracker,
            directionNavigationActorStateReader,
            getSystemService(ClipboardManager.class));
    fullScreenReadActor =
        new FullScreenReadActor(
            accessibilityFocusMonitor, this, speechController, screenStateMonitor.state);
    dimScreenController = new DimScreenActor(this, gestureShortcutMapping, dimScreenNotifier);

    accessibilityFocusInterpreter =
        new AccessibilityFocusInterpreter(
            this, accessibilityFocusMonitor, screenStateMonitor.state, analytics);

    inputFocusInterpreter =
        new InputFocusInterpreter(accessibilityFocusInterpreter, focusFinder, globalVariables);

    proximitySensorListener = new ProximitySensorListener(/* service= */ this);
    speechLanguage = new SpeechLanguage();

    DirectionNavigationInterpreter directionNavigationInterpreter =
        new DirectionNavigationInterpreter(this);
    HintEventInterpreter hintEventInterpreter = new HintEventInterpreter();

    passThroughModeActor = new PassThroughModeActor(this);

    voiceCommandProcessor =
        new VoiceCommandProcessor(this, accessibilityFocusMonitor, selectorController, analytics);
    speechRecognizer = new SpeechRecognizerActor(this, voiceCommandProcessor, analytics);
    UiChangeEventInterpreter uiChangeEventInterpreter = new UiChangeEventInterpreter();
    addEventListener(uiChangeEventInterpreter);

    UserInterface userInterface = new UserInterface();
    subtreeChangeEventInterpreter =
        new SubtreeChangeEventInterpreter(screenStateMonitor.state, displayMonitor);

    languageActor = new LanguageActor(this, speechLanguage);
    // Construct pipeline.
    pipeline =
        new Pipeline(
            this,
            new Monitors(
                batteryMonitor,
                callStateMonitor,
                touchMonitor,
                speechStateMonitor,
                collectionState),
            new Interpreters(
                inputFocusInterpreter,
                scrollEventInterpreter,
                manualScrollInterpreter,
                autoScrollInterpreter,
                scrollPositionInterpreter,
                new SelectionEventInterpreter(),
                accessibilityFocusInterpreter,
                fullScreenReadInterpreter,
                new StateChangeEventInterpreter(),
                directionNavigationInterpreter,
                hintEventInterpreter,
                voiceCommandProcessor,
                new PassThroughModeInterpreter(),
                subtreeChangeEventInterpreter,
                new AccessibilityEventIdleInterpreter(),
                uiChangeEventInterpreter),
            new Mappers(this, compositor, focusFinder),
            new Actors(
                this,
                analytics,
                accessibilityFocusMonitor,
                dimScreenController,
                speechController,
                fullScreenReadActor,
                feedbackController,
                scroller,
                focuser,
                new FocusActorForScreenStateChange(
                    this, inputMethodMonitor, focusFinder, primesController),
                new FocusActorForTapAndTouchExploration(),
                directionNavigationActor,
                new SearchScreenNodeStrategy(/* observer= */ null, labelManager),
                editor,
                labelManager,
                new NodeActionPerformer(),
                new SystemActionPerformer(this),
                languageActor,
                passThroughModeActor,
                new TalkBackUIActor(this),
                new SpeechRateActor(this),
                new NumberAdjustor(this, accessibilityFocusMonitor),
                new TypoNavigator(this, editor, accessibilityFocusMonitor),
                new VolumeAdjustor(this),
                speechRecognizer,
                new GestureReporter(this, new GestureHistory()),
                imageCaptioner,
                universalSearchActor,
                this::requestServiceFlag,
                () -> brailleDisplay.switchBrailleDisplayOnOrOff()),
            proximitySensorListener,
            speechController,
            diagnosticOverlayController,
            devInfoOverlayController,
            compositor,
            userInterface);

    voiceCommandProcessor.setActorState(pipeline.getActorState());
    voiceCommandProcessor.setPipeline(pipeline.getFeedbackReturner());

    accessibilityEventProcessor.setActorState(pipeline.getActorState());
    accessibilityEventProcessor.setAccessibilityEventIdleListener(pipeline);

    autoScrollInterpreter.setDirectionNavigationActor(directionNavigationActor);

    // TalkBack menu and Reading Controls.
    NodeMenuRuleCreator nodeMenuCreator =
        new NodeMenuRuleCreator(
            pipeline.getFeedbackReturner(),
            pipeline.getActorState(),
            accessibilityFocusMonitor,
            analytics);
    nodeMenuRuleProcessor = new NodeMenuRuleProcessor(this, nodeMenuCreator);
    globalVariables.setNodeMenuProvider(nodeMenuRuleProcessor);

    menuManager =
        new ListMenuManager(
            this,
            pipeline.getFeedbackReturner(),
            pipeline.getActorState(),
            accessibilityFocusMonitor,
            nodeMenuRuleProcessor,
            analytics);
    voiceCommandProcessor.setListMenuManager(menuManager);

    selectorController =
        new SelectorController(
            this,
            pipeline.getFeedbackReturner(),
            pipeline.getActorState(),
            accessibilityFocusMonitor,
            nodeMenuCreator,
            analytics,
            gestureShortcutMapping,
            compositor.getTextComposer(),
            selectorEventNotifier);
    userInterface.registerListener(selectorController);
    voiceCommandProcessor.setSelectorController(selectorController);
    globalVariables.setSelectorController(selectorController);

    compositor.setSpeaker(pipeline.getSpeaker());

    TouchExplorationInterpreter touchExplorationInterpreter =
        new TouchExplorationInterpreter(inputModeTracker);

    if (FeatureSupport.supportMagnificationController()) {
      processorMagnification =
          new ProcessorMagnification(
              getMagnificationController(),
              globalVariables,
              compositor,
              analytics,
              FeatureSupport.supportWindowMagnification(this));
    }

    // Register AccessibilityEventListeners
    addEventListener(touchExplorationInterpreter);
    addEventListener(directionNavigationInterpreter);
    if (processorMagnification != null) {
      addEventListener(processorMagnification);
    }
    addEventListener(pipeline);

    touchExplorationInterpreter.addTouchExplorationActionListener(accessibilityFocusInterpreter);
    screenStateMonitor.addScreenStateChangeListener(accessibilityFocusInterpreter);

    screenStateMonitor.addScreenStateChangeListener(inputFocusInterpreter);

    voiceActionMonitor = new VoiceActionMonitor(this, callStateMonitor, speechStateMonitor);
    accessibilityEventProcessor.setVoiceActionMonitor(voiceActionMonitor);

    keyEventListeners.add(inputModeTracker);

    keyComboManager =
        new KeyComboManager(
            this,
            pipeline.getFeedbackReturner(),
            pipeline.getActorState(),
            selectorController,
            menuManager,
            fullScreenReadActor,
            analytics,
            directionNavigationActorStateReader);

    globalVariables.setKeyComboManager(keyComboManager);

    ringerModeAndScreenMonitor =
        new RingerModeAndScreenMonitor(
            menuManager,
            pipeline.getFeedbackReturner(),
            proximitySensorListener,
            callStateMonitor,
            displayMonitor,
            this);
    accessibilityEventProcessor.setRingerModeAndScreenMonitor(ringerModeAndScreenMonitor);

    headphoneStateMonitor = new HeadphoneStateMonitor(this);
    speakPasswordsManager = new SpeakPasswordsManager(this, headphoneStateMonitor, globalVariables);

    ProcessorVolumeStream processorVolumeStream =
        new ProcessorVolumeStream(pipeline.getActorState(), this, touchInteractingIndicator);
    addEventListener(processorVolumeStream);
    keyEventListeners.add(processorVolumeStream);

    gestureController =
        new GestureController(
            this,
            pipeline.getFeedbackReturner(),
            pipeline.getActorState(),
            menuManager,
            selectorController,
            accessibilityFocusMonitor,
            accessibilityFocusInterpreter,
            gestureShortcutMapping,
            analytics);

    audioPlaybackMonitor = new AudioPlaybackMonitor(this);

    // Add event processors. These will process incoming AccessibilityEvents
    // in the order they are added.
    eventFilter = new EventFilter(compositor, touchMonitor, globalVariables);
    eventFilter.setVoiceActionDelegate(voiceActionMonitor);
    eventFilter.setAccessibilityFocusEventInterpreter(accessibilityFocusInterpreter);
    ActorStateProvider actorStateProvider =
        new ActorStateProvider() {
          @Override
          public boolean resettingNodeCursor() {
            return globalVariables.resettingNodeCursor();
          }

          @Override
          public @Nullable ScrollActionRecord scrollState() {
            return pipeline.getActorState().getScrollerState().get();
          }

          @Override
          public @NonNull SelectionStateReader selectionState() {
            return directionNavigationActor.state;
          }

          @Override
          public EditTextActionHistory.@NonNull Provider editHistory() {
            return editTextActionHistory.provider;
          }
        };
    PreferenceProvider preferenceProvider =
        new PreferenceProvider() {
          @Override
          public boolean shouldSpeakPasswords() {
            return globalVariables.shouldSpeakPasswords();
          }
        };
    final TextEventHistory textEventHistory = new TextEventHistory();
    final TextEventFilter textEventFilter =
        new TextEventFilter(this, textCursorTracker, textEventHistory);
    textEventInterpreter =
        new TextEventInterpreter(
            this,
            textCursorTracker,
            inputModeTracker,
            textEventHistory,
            actorStateProvider,
            preferenceProvider,
            voiceActionMonitor,
            textEventFilter);
    // Event-interpreters are chained: textEventInterpreter -> hintEventInterpreter
    textEventInterpreter.addListener(hintEventInterpreter);
    processorEventQueue = new ProcessorEventQueue(eventFilter, textEventInterpreter);

    addEventListener(processorEventQueue);
    addEventListener(processorPhoneticLetters);

    // Create window event interpreter and announcer.
    windowEventInterpreter = new WindowEventInterpreter(this, displayMonitor);
    processorScreen =
        new ScreenFeedbackManager(
            this,
            windowEventInterpreter,
            compositor.getTextComposer(),
            keyComboManager,
            focusFinder,
            gestureShortcutMapping,
            pipeline.getFeedbackReturner(),
            isScreenOrientationLandscape());
    globalVariables.setWindowsDelegate(windowEventInterpreter);
    screenStateMonitor.setWindowsDelegate(windowEventInterpreter);
    addEventListener(processorScreen);

    // Monitor window transition status by registering listeners.
    if (windowEventInterpreter != null) {
      windowEventInterpreter.addListener(menuManager);
      windowEventInterpreter.addListener(screenStateMonitor);
      windowEventInterpreter.addListener(uiChangeEventInterpreter);
      windowEventInterpreter.addListener(imageCaptioner);
    }

    processorCursorState = new ProcessorCursorState(this, pipeline.getFeedbackReturner());

    volumeMonitor = new VolumeMonitor(pipeline.getFeedbackReturner(), this, callStateMonitor);

    addEventListener(new ProcessorGestureVibrator(pipeline.getFeedbackReturner()));

    addEventListener(new ProcessLivingEvent(analytics));

    universalSearchManager =
        new UniversalSearchManager(
            pipeline.getFeedbackReturner(), ringerModeAndScreenMonitor, windowEventInterpreter);

    keyEventListeners.add(keyComboManager);
    serviceStateListeners.add(keyComboManager);

    deviceConfigurationMonitor = new DeviceConfigurationMonitor(compositor, this);
    deviceConfigurationMonitor.addConfigurationChangedListener(dimScreenController);

    KeyboardLockMonitor keyboardLockMonitor = new KeyboardLockMonitor(compositor);
    keyEventListeners.add(keyboardLockMonitor);

    ipcClientCallback = new IpcClientCallbackImpl(this);

    if (!hasTrainingFinishedByUser()) {
      talkBackExitController = new TalkBackExitController(TalkBackService.getInstance());
      if (FeatureFlagReader.allowAutomaticTurnOff(this)) {
        talkBackExitController.setActorState(pipeline.getActorState());
        talkBackExitController.setTrainingState(ipcClientCallback);
        ringerModeAndScreenMonitor.addScreenChangedListener(talkBackExitController);
      }
    }

    if (Build.VERSION.SDK_INT >= TelevisionNavigationController.MIN_API_LEVEL
        && formFactorUtils.isAndroidTv()) {
      televisionNavigationController =
          new TelevisionNavigationController(
              /* service= */ this,
              accessibilityFocusMonitor,
              inputMethodMonitor,
              primesController,
              menuManager,
              pipeline.getFeedbackReturner(),
              TvNavigation.useHandlerThread(/* context= */ this));
      keyEventListeners.add(televisionNavigationController);
      televisionDPadManager = new TelevisionDPadManager(televisionNavigationController, this);
      addEventListener(televisionDPadManager);
      onTelevisionNavigationControllerInitialized(televisionNavigationController);
    }

    ScreenReaderActionPerformer screenReaderActionPerformer =
        new BrailleHelper(
            this,
            pipeline.getFeedbackReturner(),
            pipeline.getActorState(),
            menuManager,
            selectorController,
            focusFinder);
    brailleDisplay =
        new BrailleDisplay(
            this,
            new TalkBackForBrailleDisplayImpl(
                this, pipeline.getFeedbackReturner(), screenReaderActionPerformer),
            () ->
                getBrailleImeForTalkBack() == null
                    ? null
                    : getBrailleImeForTalkBack().getBrailleImeForBrailleDisplay());

    TalkBackForBrailleIme talkBackForBrailleIme =
        new TalkBackForBrailleImeImpl(
            this,
            pipeline.getFeedbackReturner(),
            focusFinder,
            dimScreenController,
            directionNavigationActorStateReader,
            proximitySensorListener,
            new TalkBackPrivateMethodProvider() {
              @Override
              public void requestTouchExploration(boolean enabled) {
                getInstance().requestTouchExploration(enabled);
              }

              @Override
              public GlobalVariables getGlobalVariables() {
                return globalVariables;
              }
            },
            screenReaderActionPerformer,
            selectorController);
    brailleImeForTalkBackProvider = talkBackForBrailleIme.getBrailleImeForTalkBackProvider();

    BrailleIme.initialize(this, talkBackForBrailleIme, brailleDisplay);
    analytics.onTalkBackServiceStarted();

    TalkbackServiceStateNotifier.getInstance().notifyTalkBackServiceStateChanged(true);
  }

  /** Callback that is invoked after a {@link TelevisionNavigationController} has been set up. */
  protected void onTelevisionNavigationControllerInitialized(
      TelevisionNavigationController televisionNavigationController) {}

  @VisibleForTesting
  public WindowEventInterpreter getWindowEventInterpreter() {
    return windowEventInterpreter;
  }

  private final TouchInteractingIndicator touchInteractingIndicator =
      new TouchInteractingIndicator() {
        @Override
        public boolean isTouchInteracting() {
          return isBrailleImeTouchInteracting();
        }
      };

  private final SelectorController.SelectorEventNotifier selectorEventNotifier =
      new SelectorEventNotifier() {
        @Override
        public void onSelectorOverlayShown(CharSequence message) {
          if (brailleDisplay != null) {
            brailleDisplay.onReadingControlChanged(message);
          }
        }
      };

  private final DimScreenNotifier dimScreenNotifier =
      new DimScreenNotifier() {
        @Override
        public void onScreenDim() {
          if (getBrailleImeForTalkBack() != null) {
            getBrailleImeForTalkBack().onScreenDim();
          }
        }

        @Override
        public void onScreenBright() {
          if (getBrailleImeForTalkBack() != null) {
            getBrailleImeForTalkBack().onScreenBright();
          }
        }
      };

  private BrailleImeForTalkBack getBrailleImeForTalkBack() {
    return brailleImeForTalkBackProvider.getBrailleImeForTalkBack();
  }

  private boolean isBrailleKeyboardActivated() {
    return getBrailleImeForTalkBack() == null
        ? false
        : getBrailleImeForTalkBack().isBrailleKeyboardActivated();
  }

  @Compositor.Flavor
  public int getCompositorFlavor() {
    if (formFactorUtils.isAndroidTv()) {
      return Compositor.FLAVOR_TV;
    } else {
      return Compositor.FLAVOR_NONE;
    }
  }

  public UniversalSearchManager getUniversalSearchManager() {
    return universalSearchManager;
  }

  @VisibleForTesting
  public SpeechLanguage getSpeechLanguage() {
    return speechLanguage;
  }

  // Gets the user preferred locale changed using language switcher.
  public Locale getUserPreferredLocale() {
    return compositor.getUserPreferredLanguage();
  }

  // Sets the user preferred locale changed using language switcher.
  private void setUserPreferredLocale(Locale locale) {
    if (locale == null) {
      prefs.edit().remove(getString(R.string.pref_talkback_prefer_locale_key)).apply();
    } else {
      prefs
          .edit()
          .putString(getString(R.string.pref_talkback_prefer_locale_key), locale.getDisplayName())
          .apply();
    }
    compositor.setUserPreferredLanguage(locale);
  }

  public ListMenuManager getMenuManager() {
    return menuManager;
  }

  /**
   * Registers listeners, sets service info, loads preferences. This should be called from {@link
   * #onServiceConnected} and when TalkBack resumes from a suspended state.
   */
  private void resumeInfrastructure() {

    // Load log-level preference early, so that we can log it and use it during startup.
    reloadPreferenceLogLevel();
    // Log meta-data about service, disregarding log-level pref, in 1 line for easy log filtering.
    if (Log.isLoggable(TAG, Log.INFO)) {
      Log.i(
          TAG,
          "resumeInfrastructure() android Build.VERSION.SDK_INT="
              + Build.VERSION.SDK_INT
              + " talkback getVersionName="
              + PackageManagerUtils.getVersionName(this)
              + " LogUtils.getLogLevel="
              + LogUtils.getLogLevel()
              + " utils.BuildConfig.DEBUG="
              + com.google.android.accessibility.utils.BuildConfig.DEBUG);
    }

    if (isServiceActive()) {
      LogUtils.e(TAG, "Attempted to resume while not suspended");
      return;
    }

    setServiceState(ServiceStateListener.SERVICE_STATE_ACTIVE);
    stopForeground(true);

    AccessibilityServiceInfo info = getServiceInfo();
    if (info == null) {
      LogUtils.e(TAG, "Fail to get service flag!");
    } else {
      info.flags |= ExperimentalUtils.getAdditionalTalkBackServiceFlags();
      if (FeatureSupport.isMultiFingerGestureSupported()) {
        info.flags |=
            AccessibilityServiceInfo.FLAG_REQUEST_MULTI_FINGER_GESTURES
                | AccessibilityServiceInfo.FLAG_REQUEST_2_FINGER_PASSTHROUGH;
        resetTouchExplorePassThrough();
      } else {
        info.flags &=
            ~(AccessibilityServiceInfo.FLAG_REQUEST_MULTI_FINGER_GESTURES
                | AccessibilityServiceInfo.FLAG_REQUEST_2_FINGER_PASSTHROUGH);
      }
      if (GestureReporter.ENABLED) {
        info.flags |= AccessibilityServiceInfo.FLAG_SEND_MOTION_EVENTS;
      }
      info.notificationTimeout = 0;
      if (BuildVersionUtils.isAtLeastQ()) {
        info.setInteractiveUiTimeoutMillis(DEFAULT_INTERACTIVE_UI_TIMEOUT_MILLIS);
      }

      // Ensure the initial touch exploration request mode is correct.
      if (supportsTouchScreen
          && getBooleanPref(
              R.string.pref_explore_by_touch_key, R.bool.pref_explore_by_touch_default)) {
        info.flags |= AccessibilityServiceInfo.FLAG_REQUEST_TOUCH_EXPLORATION_MODE;
      }

      LogUtils.v(TAG, "Accessibility Service flag set: 0x%X", info.flags);
      setServiceInfo(info);
    }

    if (callStateMonitor != null) {
      // If we need to show the tutorial, we will ask permission after completing it.
      if (!shouldShowTutorial()) {
        callStateMonitor.requestPhonePermissionIfNeeded(prefs);
      }
      callStateMonitor.startMonitoring();
    }

    // If we need to show the tutorial, we will ask permission after completing it.
    if (!shouldShowTutorial()) {
      NotificationUtils.requestPostNotificationPermissionIfNeeded(this);
    }

    if (voiceActionMonitor != null) {
      voiceActionMonitor.onResumeInfrastructure();
    }

    if (inputMethodMonitor != null) {
      inputMethodMonitor.onResumeInfrastructure();
    }

    if (audioPlaybackMonitor != null) {
      audioPlaybackMonitor.onResumeInfrastructure();
    }

    if (displayMonitor != null) {
      displayMonitor.startMonitoring();
    }

    if (accessibilityEventProcessor != null) {
      accessibilityEventProcessor.onResumeInfrastructure();
    }

    if (subtreeChangeEventInterpreter != null) {
      subtreeChangeEventInterpreter.onResumeInfrastructure();
    }

    if (windowEventInterpreter != null) {
      windowEventInterpreter.onResumeInfrastructure();
    }

    if (ringerModeAndScreenMonitor != null) {
      ringerModeAndScreenMonitor.startMonitoring(this);
    }

    if (headphoneStateMonitor != null) {
      headphoneStateMonitor.startMonitoring();
    }

    if (volumeMonitor != null) {
      ContextCompat.registerReceiver(
          this, volumeMonitor, volumeMonitor.getFilter(), RECEIVER_EXPORTED);
      if (FeatureSupport.hasAccessibilityAudioStream(this)) {
        // Cache the initial volume in case that the volume is never changed during runtime.
        volumeMonitor.cacheAccessibilityStreamVolume();
      }
    }

    if (batteryMonitor != null) {
      ContextCompat.registerReceiver(
          this, batteryMonitor, batteryMonitor.getFilter(), RECEIVER_EXPORTED);
    }

    if (labelManager != null) {
      labelManager.onResume(/* context= */ this);
    }

    prefs.registerOnSharedPreferenceChangeListener(sharedPreferenceChangeListener);
    prefs.registerOnSharedPreferenceChangeListener(analytics);

    if (processorMagnification != null) {
      processorMagnification.onResumeInfrastructure();
    }

    if ((fingerprintGestureCallback != null) && (getFingerprintGestureController() != null)) {
      getFingerprintGestureController()
          .registerFingerprintGestureCallback(fingerprintGestureCallback, null);
    }

    reloadPreferences();

    dimScreenController.resume();

    inputFocusInterpreter.initLastEditableFocusForGlobalVariables();

    gestureDetectionFeatureFlag = FeatureFlagReader.useTalkbackGestureDetection(this);

    if (getBrailleImeForTalkBack() != null) {
      getBrailleImeForTalkBack().onTalkBackResumed();
    }
    brailleDisplay.start();

    if (eventLatencyLogger != null) {
      Performance.getInstance()
          .addLatencyTracker(eventLatencyLogger, new HandlerExecutor(new Handler(getMainLooper())));
      speechController.getFailoverTts().addListener(eventLatencyLogger);
    }
    IpcService.setClientCallback(ipcClientCallback);
  }

  @Override
  public void unregisterReceiver(BroadcastReceiver receiver) {
    try {
      if (receiver != null) {
        super.unregisterReceiver(receiver);
      }
    } catch (IllegalArgumentException e) {
      LogUtils.e(
          TAG,
          "Do not unregister receiver as it was never registered: "
              + receiver.getClass().getSimpleName());
    }
  }

  private void unregisterReceivers(BroadcastReceiver... receivers) {
    if (receivers == null) {
      return;
    }
    for (BroadcastReceiver receiver : receivers) {
      unregisterReceiver(receiver);
    }
  }

  /**
   * Registers listeners, sets service info, loads preferences. This should be called from {@link
   * #onServiceConnected} and when TalkBack resumes from a suspended state.
   */
  private void suspendInfrastructure() {
    if (!isServiceActive()) {
      LogUtils.e(TAG, "Attempted to suspend while already suspended");
      return;
    }

    setServiceState(ServiceStateListener.SERVICE_STATE_SHUTTING_DOWN);

    if (displayMonitor != null) {
      displayMonitor.stopMonitoring();
    }

    if (accessibilityEventProcessor != null) {
      accessibilityEventProcessor.onSuspendInfrastructure();
    }

    if (subtreeChangeEventInterpreter != null) {
      subtreeChangeEventInterpreter.onSuspendInfrastructure();
    }

    if (windowEventInterpreter != null) {
      windowEventInterpreter.onSuspendInfrastructure();
    }

    if (callStateMonitor != null) {
      callStateMonitor.stopMonitoring();
    }

    if (voiceActionMonitor != null) {
      voiceActionMonitor.onSuspendInfrastructure();
    }

    if (audioPlaybackMonitor != null) {
      audioPlaybackMonitor.onSuspendInfrastructure();
    }

    if (inputMethodMonitor != null) {
      inputMethodMonitor.onSuspendInfrastructure();
    }

    dimScreenController.suspend();

    interruptAllFeedback(/* stopTtsSpeechCompletely */ false);

    // Some apps depend on these being set to false when TalkBack is disabled.
    if (supportsTouchScreen) {
      requestTouchExploration(false);
    }

    prefs.unregisterOnSharedPreferenceChangeListener(sharedPreferenceChangeListener);
    prefs.unregisterOnSharedPreferenceChangeListener(analytics);

    unregisterReceivers(batteryMonitor, volumeMonitor);

    if (labelManager != null) {
      labelManager.onSuspend(/* context= */ this);
    }

    if (volumeMonitor != null) {
      volumeMonitor.releaseControl();
    }

    if (headphoneStateMonitor != null) {
      headphoneStateMonitor.stopMonitoring();
    }

    // Remove any pending notifications that shouldn't persist.
    final NotificationManager nm = (NotificationManager) getSystemService(NOTIFICATION_SERVICE);
    nm.cancelAll();

    if (processorMagnification != null) {
      processorMagnification.onSuspendInfrastructure();
    }

    if ((fingerprintGestureCallback != null) && (getFingerprintGestureController() != null)) {
      getFingerprintGestureController()
          .unregisterFingerprintGestureCallback(fingerprintGestureCallback);
    }

    if (FeatureSupport.isFingerprintGestureSupported(this)) {
      requestServiceFlag(AccessibilityServiceInfo.FLAG_REQUEST_FINGERPRINT_GESTURES, false);
    }

    TalkbackServiceStateNotifier.getInstance().notifyTalkBackServiceStateChanged(false);

    if (getBrailleImeForTalkBack() != null) {
      getBrailleImeForTalkBack().onTalkBackSuspended();
    }
    brailleDisplay.stop();
    if (eventLatencyLogger != null) {
      Performance.getInstance().removeLatencyTracker(eventLatencyLogger);
      speechController.getFailoverTts().removeListener(eventLatencyLogger);
    }

    IpcService.setClientCallback(null);
  }

  /** Shuts down the infrastructure in case it has been initialized. */
  private void shutdownInfrastructure() {
    setServiceState(ServiceStateListener.SERVICE_STATE_SHUTTING_DOWN);
    // we put it first to be sure that screen dimming would be removed even if code below
    // will crash by any reason. Because leaving user with dimmed screen is super bad
    // We check the instance against null to prevent the premature service destroy (aka destroy
    // before connected).
    if (dimScreenController != null) {
      dimScreenController.shutdown();
    }

    if (fullScreenReadActor != null) {
      fullScreenReadActor.shutdown();
    }

    if (labelManager != null) {
      labelManager.shutdown();
    }

    if (imageCaptioner != null) {
      imageCaptioner.shutdown();
    }

    if (proximitySensorListener != null) {
      proximitySensorListener.shutdown();
    }
    if (feedbackController != null) {
      feedbackController.shutdown();
    }
    if (keyComboManager != null) {
      keyComboManager.shutdown();
    }
    if (pipeline != null) {
      pipeline.shutdown();
    }
    if (analytics != null) {
      analytics.onTalkBackServiceStopped();
    }
  }

  /**
   * Adds an event listener.
   *
   * @param listener The listener to add.
   */
  public void addEventListener(AccessibilityEventListener listener) {
    accessibilityEventProcessor.addAccessibilityEventListener(listener);
  }

  /**
   * Posts a {@link Runnable} to removes an event listener. This is safe to call from inside {@link
   * AccessibilityEventListener#onAccessibilityEvent(AccessibilityEvent, EventId)}.
   *
   * @param listener The listener to remove.
   */
  public void postRemoveEventListener(final AccessibilityEventListener listener) {
    accessibilityEventProcessor.postRemoveAccessibilityEventListener(listener);
  }

  /** Returns a boolean preference by resource id. */
  private boolean getBooleanPref(int prefKeyResId, int prefDefaultResId) {
    return SharedPreferencesUtils.getBooleanPref(
        prefs, getResources(), prefKeyResId, prefDefaultResId);
  }

  /**
   * When the device supports {@link AccessibilityService#setAnimationScale(float)}, system will
   * determine to disable animation feature when TalkBack is on, and resume it after TalkBack is
   * off.
   *
   * @param enable {@code false} to request the disable of animation, and {@code true} to resume the
   *     animation.
   */
  private void enableAnimation(boolean enable) {
    if (!FeatureSupport.supportsServiceControlOfGlobalAnimations()) {
      return;
    }
    if (enable) {
      if (prefs.contains(getString(R.string.pref_previous_global_window_animation_scale_key))) {
        float scale =
            SharedPreferencesUtils.getFloatFromStringPref(
                prefs,
                getResources(),
                R.string.pref_previous_global_window_animation_scale_key,
                R.string.pref_window_animation_scale_default);
        if (scale > ANIMATION_OFF && SettingsUtils.isAnimationDisabled(this)) {
          // Resume animation when the record value is meaningful (greater than zero);
          setAnimationScale(scale);
        }
        prefs
            .edit()
            .remove(getString(R.string.pref_previous_global_window_animation_scale_key))
            .apply();
      }
    } else {
      if (!SettingsUtils.isAnimationDisabled(this)) {
        prefs
            .edit()
            .putString(
                getString(R.string.pref_previous_global_window_animation_scale_key),
                Float.toString(
                    Settings.Global.getFloat(
                        getContentResolver(), Settings.Global.WINDOW_ANIMATION_SCALE, 1)))
            .apply();
      }
      // Disable animation;
      setAnimationScale(ANIMATION_OFF);
    }
  }

  /** Reloads service preferences. */
  protected void reloadPreferences() {
    final Resources res = getResources();

    LogUtils.v(
        TAG,
        "TalkBackService.reloadPreferences() diagnostic mode=%s",
        PreferencesActivityUtils.isDiagnosisModeOn(prefs, res));

    // Preferece to reduce window announcement delay.
    boolean reduceDelayPref =
        getBooleanPref(
            R.string.pref_reduce_window_delay_key, R.bool.pref_reduce_window_delay_default);
    if (windowEventInterpreter != null) {
      windowEventInterpreter.setReduceDelayPref(reduceDelayPref);
      enableAnimation(!reduceDelayPref);
    }

    // If performance statistics changing enabled setting... clear collected stats.
    boolean performanceEnabled =
        getBooleanPref(R.string.pref_performance_stats_key, R.bool.pref_performance_stats_default);
    Performance performance = Performance.getInstance();
    if (performance.getComputeStatsEnabled() != performanceEnabled) {
      performance.clearRecentEvents();
      performance.clearAllStats();
      performance.setComputeStatsEnabled(performanceEnabled);
    }

    boolean logOverlayEnabled =
        PreferencesActivityUtils.getDiagnosticPref(
            prefs, res, R.string.pref_log_overlay_key, R.bool.pref_log_overlay_default);
    diagnosticOverlayController.setLogOverlayEnabled(logOverlayEnabled);

    // INFO: TalkBack For Developers modification
    boolean blockOutEnabled =
            getBooleanPref(R.string.pref_tb4d_block_overlay_key, R.bool.pref_tb4d_overlay_block_default);
    devInfoOverlayController.setOverlayEnabled(blockOutEnabled);
    if (blockOutEnabled && logOverlayEnabled) {
      diagnosticOverlayController.setLogOverlayEnabled(false);
    }
    // ----------------- TB4D -------------------

    accessibilityEventProcessor.setSpeakWhenScreenOff(
        VerbosityPreferences.getPreferenceValueBool(
            prefs,
            res,
            res.getString(R.string.pref_screenoff_key),
            res.getBoolean(R.bool.pref_screenoff_default)));

    accessibilityEventProcessor.setDumpEventMask(
        prefs.getInt(res.getString(R.string.pref_dump_event_mask_key), 0));

    proximitySensorListener.reloadSilenceOnProximity();
    reloadPreferenceLogLevel();

    final boolean useSingleTap =
        getBooleanPref(R.string.pref_single_tap_key, R.bool.pref_single_tap_default);
    globalVariables.setUseSingleTap(useSingleTap);
    accessibilityFocusInterpreter.setSingleTapEnabled(useSingleTap);
    accessibilityFocusInterpreter.setTypingMethod(
        SharedPreferencesUtils.getIntFromStringPref(
            prefs,
            res,
            R.string.pref_typing_confirmation_key,
            R.string.pref_typing_confirmation_default));
    accessibilityFocusInterpreter.setTypingLongPressDurationMs(
        SharedPreferencesUtils.getIntFromStringPref(
            prefs,
            res,
            R.string.pref_typing_long_press_duration_key,
            R.string.pref_typing_long_press_duration_default));
    globalVariables.setInterpretAsEntryKey(
        accessibilityFocusInterpreter.getTypingMethod() == FORCE_LIFT_TO_TYPE_ON_IME);

    if (supportsTouchScreen && !isBrailleKeyboardActivated()) {
      // Touch exploration *must* be enabled on TVs for TalkBack to function.
      final boolean touchExploration =
          (formFactorUtils.isAndroidTv()
              || getBooleanPref(
                  R.string.pref_explore_by_touch_key, R.bool.pref_explore_by_touch_default));
      requestTouchExploration(touchExploration);
    }

    if (FeatureSupport.isMultiFingerGestureSupported()) {
      requestServiceFlag(
          AccessibilityServiceInfo.FLAG_REQUEST_MULTI_FINGER_GESTURES
              | AccessibilityServiceInfo.FLAG_REQUEST_2_FINGER_PASSTHROUGH,
          /* newValue= */ true);
      resetTouchExplorePassThrough();
    }

    processorCursorState.onReloadPreferences(this);

    voiceCommandProcessor.setEchoRecognizedTextEnabled(
        PreferencesActivityUtils.getDiagnosticPref(
            this,
            R.string.pref_echo_recognized_text_speech_key,
            R.bool.pref_echo_recognized_text_default));

    // Reload speech preferences.
    pipeline.setOverlayEnabled(
        PreferencesActivityUtils.getDiagnosticPref(
            this, R.string.pref_tts_overlay_key, R.bool.pref_tts_overlay_default));
    pipeline.setUseIntonation(
        VerbosityPreferences.getPreferenceValueBool(
            prefs,
            res,
            res.getString(R.string.pref_intonation_key),
            res.getBoolean(R.bool.pref_intonation_default)));
    pipeline.setUsePunctuation(
        getBooleanPref(R.string.pref_punctuation_key, R.bool.pref_punctuation_default));
    @CapitalLetterHandlingMethod
    int capLetterFeedback =
        Integer.parseInt(
            VerbosityPreferences.getPreferenceValueString(
                prefs,
                res,
                res.getString(R.string.pref_capital_letters_key),
                res.getString(R.string.pref_capital_letters_default)));
    speechController.setCapLetterFeedback(capLetterFeedback);
    globalVariables.setGlobalSayCapital(capLetterFeedback == CAPITAL_LETTERS_TYPE_SPEAK_CAP);
    pipeline.setSpeechPitch(
        SharedPreferencesUtils.getFloatFromStringPref(
            prefs, res, R.string.pref_speech_pitch_key, R.string.pref_speech_pitch_default));
    float speechRate =
        SharedPreferencesUtils.getFloatFromStringPref(
            prefs, res, R.string.pref_speech_rate_key, R.string.pref_speech_rate_default);
    pipeline.setSpeechRate(speechRate);
    int onScreenKeyboardPref = VerbosityPreferences.readOnScreenKeyboardEcho(prefs, getResources());
    textEventInterpreter.setOnScreenKeyboardEcho(onScreenKeyboardPref);

    int physicalKeyboardPref = VerbosityPreferences.readPhysicalKeyboardEcho(prefs, getResources());
    textEventInterpreter.setPhysicalKeyboardEcho(physicalKeyboardPref);

    boolean useAudioFocus =
        getBooleanPref(R.string.pref_use_audio_focus_key, R.bool.pref_use_audio_focus_default);
    pipeline.setUseAudioFocus(useAudioFocus);

    // Speech volume is stored as int [0,100] and scaled to float [0,1].
    if (!FeatureSupport.hasAccessibilityAudioStream(this)) {
      pipeline.setSpeechVolume(
          SharedPreferencesUtils.getIntFromStringPref(
                  prefs, res, R.string.pref_speech_volume_key, R.string.pref_speech_volume_default)
              / 100.0f);
    }

    if (speakPasswordsManager != null) {
      speakPasswordsManager.onPreferencesChanged();
    }

    // Reload feedback preferences.
    int adjustment =
        SharedPreferencesUtils.getIntFromStringPref(
            prefs, res, R.string.pref_soundback_volume_key, R.string.pref_soundback_volume_default);
    feedbackController.setVolumeAdjustment(adjustment / 100.0f);

    boolean hapticEnabled =
        FeatureSupport.isVibratorSupported(getApplicationContext())
            && getBooleanPref(R.string.pref_vibration_key, R.bool.pref_vibration_default);
    feedbackController.setHapticEnabled(hapticEnabled);

    boolean auditoryEnabled =
        getBooleanPref(R.string.pref_soundback_key, R.bool.pref_soundback_default);
    feedbackController.setAuditoryEnabled(auditoryEnabled);

    // Update preference: time feedback format.
    String timeFeedbackFormat =
        SharedPreferencesUtils.getStringPref(
            prefs,
            res,
            R.string.pref_time_feedback_format_key,
            R.string.pref_time_feedback_format_default);
    ringerModeAndScreenMonitor.setTimeFeedbackFormat(
        RingerModeAndScreenMonitor.prefValueToTimeFeedbackFormat(res, timeFeedbackFormat));

    if (scrollPositionInterpreter != null) {
      scrollPositionInterpreter.setVerboseAnnouncement(
          VerbosityPreferences.getPreferenceValueBool(
              prefs,
              res,
              res.getString(R.string.pref_verbose_scroll_announcement_key),
              res.getBoolean(R.bool.pref_verbose_scroll_announcement_default)));
    }

    boolean isFingerprintGestureAssigned =
        FeatureSupport.isFingerprintGestureSupported(this)
            && (gestureController.isFingerprintGestureAssigned(
                    FingerprintGestureController.FINGERPRINT_GESTURE_SWIPE_UP)
                || gestureController.isFingerprintGestureAssigned(
                    FingerprintGestureController.FINGERPRINT_GESTURE_SWIPE_DOWN)
                || gestureController.isFingerprintGestureAssigned(
                    FingerprintGestureController.FINGERPRINT_GESTURE_SWIPE_LEFT)
                || gestureController.isFingerprintGestureAssigned(
                    FingerprintGestureController.FINGERPRINT_GESTURE_SWIPE_RIGHT));
    requestServiceFlag(
        AccessibilityServiceInfo.FLAG_REQUEST_FINGERPRINT_GESTURES, isFingerprintGestureAssigned);

    // Update compositor preferences.
    if (compositor != null) {
      // Update preference: speak collection info.
      boolean speakCollectionInfo =
          VerbosityPreferences.getPreferenceValueBool(
              prefs,
              res,
              res.getString(R.string.pref_speak_container_element_positions_key),
              res.getBoolean(R.bool.pref_speak_container_element_positions_default));
      globalVariables.setSpeakCollectionInfo(speakCollectionInfo);

      // Update preference: speak roles.
      boolean speakRoles =
          VerbosityPreferences.getPreferenceValueBool(
              prefs,
              res,
              res.getString(R.string.pref_speak_roles_key),
              res.getBoolean(R.bool.pref_speak_roles_default));
      globalVariables.setSpeakRoles(speakRoles);

      // Update preference: speak system window titles.
      boolean speakWindowTitle =
          VerbosityPreferences.getPreferenceValueBool(
              prefs,
              res,
              res.getString(R.string.pref_speak_system_window_titles_key),
              res.getBoolean(R.bool.pref_speak_system_window_titles_default));
      globalVariables.setSpeakSystemWindowTitles(speakWindowTitle);

      // Update preference: limit frequent content change announcement.
      boolean rateLimitTextChange =
          SharedPreferencesUtils.getBooleanPref(
              prefs,
              res,
              R.string.pref_allow_frequent_content_change_announcement_key,
              R.bool.pref_allow_frequent_content_change_announcement_default);
      globalVariables.setTextChangeRateUnlimited(rateLimitTextChange);

      // Update preference: description order.
      String descriptionOrder =
          SharedPreferencesUtils.getStringPref(
              prefs, res, R.string.pref_node_desc_order_key, R.string.pref_node_desc_order_default);
      globalVariables.setDescriptionOrder(prefValueToDescriptionOrder(res, descriptionOrder));

      // Update preference: speak element IDs.
      boolean speakElementIds =
          getBooleanPref(
              R.string.pref_speak_element_ids_key, R.bool.pref_speak_element_ids_default);
      globalVariables.setSpeakElementIds(speakElementIds);

      // Update preference: speak usage hints.
      boolean speakUsageHints =
          VerbosityPreferences.getPreferenceValueBool(
              prefs,
              res,
              res.getString(R.string.pref_a11y_hints_key),
              res.getBoolean(R.bool.pref_a11y_hints_default));
      globalVariables.setUsageHintEnabled(speakUsageHints);
    }

    FocusIndicatorUtils.applyFocusAppearancePreference(this, prefs, res);
  }

  private void reloadPreferenceLogLevel() {
    LogUtils.setLogLevel(
        SharedPreferencesUtils.getIntFromStringPref(
            prefs, getResources(), R.string.pref_log_level_key, R.string.pref_log_level_default));
    enforceDiagnosisModeLogging();
  }

  private void enforceDiagnosisModeLogging() {
    if ((LogUtils.getLogLevel() != Log.VERBOSE)
        && PreferencesActivityUtils.isDiagnosisModeOn(prefs, getResources())) {
      LogUtils.setLogLevel(Log.VERBOSE);
    }
  }

  @DescriptionOrder
  private static int prefValueToDescriptionOrder(Resources resources, String value) {
    if (TextUtils.equals(
        value, resources.getString(R.string.pref_node_desc_order_value_role_name_state_pos))) {
      return DESC_ORDER_ROLE_NAME_STATE_POSITION;
    } else if (TextUtils.equals(
        value, resources.getString(R.string.pref_node_desc_order_value_state_name_role_pos))) {
      return DESC_ORDER_STATE_NAME_ROLE_POSITION;
    } else if (TextUtils.equals(
        value, resources.getString(R.string.pref_node_desc_order_value_name_role_state_pos))) {
      return DESC_ORDER_NAME_ROLE_STATE_POSITION;
    } else {
      LogUtils.e(TAG, "Unhandled description order preference value \"%s\"", value);
      return DESC_ORDER_STATE_NAME_ROLE_POSITION;
    }
  }

  /**
   * Attempts to return the state of touch exploration.
   *
   * <p>Should only be called if {@link #supportsTouchScreen} is true.
   *
   * <p>Returns{@code true} if touch exploration is enabled, {@code false} if touch exploration is
   * disabled or {@code null} if we couldn't get the state of touch exploration.
   */
  private @Nullable Boolean isTouchExplorationEnabled() {
    final AccessibilityServiceInfo info = getServiceInfo();
    if (info == null) {
      LogUtils.e(TAG, "Failed to read touch exploration request state, service info was null");
      return null;
    }

    return ((info.flags & AccessibilityServiceInfo.FLAG_REQUEST_TOUCH_EXPLORATION_MODE) != 0);
  }

  /**
   * Attempts to change the state of touch exploration.
   *
   * <p>Should only be called if {@link #supportsTouchScreen} is true.
   *
   * @param requestedState {@code true} to request exploration.
   * @return {@code true} if touch exploration is now enabled, {@code false} if touch exploration is
   *     now disabled or {@code null} if we couldn't get the state of touch exploration which means
   *     no change to touch exploration state occurred.
   */
  private @Nullable Boolean requestTouchExploration(boolean requestedState) {
    requestServiceFlag(
        AccessibilityServiceInfo.FLAG_REQUEST_TOUCH_EXPLORATION_MODE, requestedState);
    return isTouchExplorationEnabled();
  }

  /**
   * Attempts to change the service info flag.
   *
   * @param flags to specify the service flags to change.
   * @param newValue {@code true} to request service flag change.
   */
  private void requestServiceFlag(int flags, boolean newValue) {
    final AccessibilityServiceInfo info = getServiceInfo();
    if (info == null) {
      return;
    }

    // No need to make changes if
    // 1. newValue is true and current value of the requested flags are all set, or
    // 2. newValue is false and current value of the requested flags are all clear.
    boolean noChange = newValue ? ((info.flags & flags) == flags) : ((info.flags & flags) == 0);
    if (noChange) {
      return;
    }

    if (((flags & FLAG_SERVICE_HANDLES_DOUBLE_TAP) != 0) && mainTouchInteractionMonitor != null) {
      // Mask off double-tap service flag. When gesture detection's activated, in Android T, change
      // this flag causes the touch interaction controller reset the state.
      flags &= ~FLAG_SERVICE_HANDLES_DOUBLE_TAP;
    }
    if (newValue) {
      info.flags |= flags;
    } else {
      info.flags &= ~flags;
    }

    LogUtils.v(TAG, "Accessibility Service flag changed: 0x%X", info.flags);
    setServiceInfo(info);
    if ((flags & AccessibilityServiceInfo.FLAG_REQUEST_TOUCH_EXPLORATION_MODE)
            == AccessibilityServiceInfo.FLAG_REQUEST_TOUCH_EXPLORATION_MODE
        && newValue
        && shouldUseTalkbackGestureDetection()) {
      // Modifies the explore-by-touch flag will invalidate the gesture detection from the service
      // side. Here is the workaround to re-configure the gesture detection.
      unregisterGestureDetection();
      registerGestureDetection();
    }
  }

  /**
   * Checks the condition for showing tutorial.
   *
   * @return {@code true} if the tutorial should be shown
   */
  public boolean shouldShowTutorial() {
    if (formFactorUtils.isAndroidTv()) {
      return false;
    }

    boolean isDeviceProvisioned =
        Settings.Secure.getInt(getContentResolver(), Settings.Global.DEVICE_PROVISIONED, 1) != 0;

    // Training should show again if the user didn't exit training UI by clicking the exit button.
    if (isDeviceProvisioned && (!isFirstTimeUser() && hasTrainingFinishedByUser())) {
      return false;
    }

    final int touchscreenState = getResources().getConfiguration().touchscreen;

    return touchscreenState != Configuration.TOUCHSCREEN_NOTOUCH && supportsTouchScreen;
  }

  public void showTutorial() {
    startActivity(TutorialInitiator.createFirstRunTutorialIntent(getApplicationContext()));
  }

  private void setFirstTimeUser(boolean newValue) {
    prefs.edit().putBoolean(PREF_FIRST_TIME_USER, newValue).apply();
  }

  private boolean isFirstTimeUser() {
    return prefs.getBoolean(PREF_FIRST_TIME_USER, true);
  }

  void setTrainingFinished(boolean newValue) {
    prefs.edit().putBoolean(PREF_HAS_TRAINING_FINISHED, newValue).apply();
  }

  boolean hasTrainingFinishedByUser() {
    return prefs.getBoolean(PREF_HAS_TRAINING_FINISHED, false);
  }
<<<<<<< HEAD

  private void updateTalkBackEnabledCount() {
    String enabledCountKey = getString(R.string.talkback_enabled_count);
    int enabledCount = prefs.getInt(enabledCountKey, 0) + 1;
    prefs.edit().putInt(enabledCountKey, enabledCount).apply();
  }

=======

  private void updateTalkBackEnabledCount() {
    String enabledCountKey = getString(R.string.talkback_enabled_count);
    int enabledCount = prefs.getInt(enabledCountKey, 0) + 1;
    prefs.edit().putInt(enabledCountKey, enabledCount).apply();
  }

>>>>>>> dcddeddc
  /** Stores TalkBack user usage when service is on unbind. */
  private void storeTalkBackUserUsage() {
    if (ipcClientCallback == null) {
      return;
    }
    if (ipcClientCallback.hasTrainingPageSwitched) {
      prefs.edit().putBoolean(getString(R.string.has_training_page_switched), true);
    }
    prefs
        .edit()
        .putLong(getString(R.string.talkback_off_timestamp), System.currentTimeMillis())
        .apply();
  }

  /**
   * User requests to disable TalkBack. And it will enter tutorial when TalkBack restarts.
   *
   * @param type that turns off TalkBack
   */
  void requestDisableTalkBack(int type) {
    LogUtils.d(TAG, "mis-triggering: requestDisableTalkBack  type=%d", type);
    analytics.sendLogImmediately(type);
    setTrainingFinished(false);
    disableSelf();
<<<<<<< HEAD
  }

  private boolean skipShowingTutorialInLaunching() {
    return getResources().getBoolean(R.bool.skip_tutorial_in_launching);
  }

=======
  }

  private boolean skipShowingTutorialInLaunching() {
    return getResources().getBoolean(R.bool.skip_tutorial_in_launching);
  }

>>>>>>> dcddeddc
  /** Reloads preferences whenever their values change. */
  private final OnSharedPreferenceChangeListener sharedPreferenceChangeListener =
      (prefs, key) -> {
        LogUtils.d(TAG, "A shared preference changed: %s", key);
        if (getString(R.string.pref_previous_global_window_animation_scale_key).equals(key)) {
          // The stored animation factor is no related to TalkBack Settings at all. We skip to
          // reloadPreferences to avoid the additional of Talkback re-configuration.
          return;
        }
        reloadPreferences();
      };

  public void onLockedBootCompleted(EventId eventId) {
    if (serviceState == ServiceStateListener.SERVICE_STATE_INACTIVE) {
      // onServiceConnected has not completed yet. We need to defer the boot completion
      // callback until after onServiceConnected has run.
      lockedBootCompletedPending = true;
    } else {
      // onServiceConnected has already completed, so we should run the callback now.
      onLockedBootCompletedInternal();
    }
  }

  private void onLockedBootCompletedInternal() {
    // Update TTS quietly.
    // If the TTS changes here, it is probably a non-FBE TTS that didn't appear in the TTS
    // engine list when TalkBack initialized during system boot, so we want the change to be
    // invisible to the user.
    pipeline.onBoot(/* quiet= */ true);
  }

  public void onUnlockedBootCompleted() {
    // Update TTS and allow announcement.
    // If the TTS changes here, it is probably a non-FBE TTS that is available after the user
    // unlocks their phone. In this case, the user heard Google TTS at the lock screen, so we
    // should let them know that we're using their preferred TTS now.
    if (pipeline != null) {
      // pipeline can be null if a Boot Complete event arrives in between invocations of onCreated
      // and onServiceConnected.
      pipeline.onBoot(/* quiet= */ false);
    }

    if (labelManager != null) {
      labelManager.onUnlockedBoot();
    }

    // The invocation of installActivity() enables immediate access to code and resources of split
    // APKs. It can be invoked even though we are a Service and not an Activity.
    // Call SplitCompat.install after local filesystem accessible in boot process.
    boolean splitCompatInstallSuccess = SplitCompatUtils.installActivity(this);

    // In theory, the boolean returned by installActivity will be false only for API 20 or lower.
    if (!splitCompatInstallSuccess) {
      Log.e(TAG, "SplitCompatUtils.installActivity() failed");
    }
  }

  public void onShutDown() {
    if (talkBackExitController != null) {
      talkBackExitController.onShutDown();
    }
  }

  @Override
  public void uncaughtException(Thread thread, Throwable ex) {
    try {
      if (dimScreenController != null) {
        dimScreenController.shutdown();
      }

      if (menuManager != null && menuManager.isMenuShowing()) {
        menuManager.dismissAll();
      }
    } catch (Exception e) {
      // Do nothing.
    } finally {
      if (systemUeh != null
          && getServiceState() != ServiceStateListener.SERVICE_STATE_SHUTTING_DOWN) {
        systemUeh.uncaughtException(thread, ex);
      } else {
        // There is either no default exception handler available, or the service is in the middle
        // of shutting down.
        // If the service is in the middle of shutting down exceptions would cause the service to
        // crash.
        LogUtils.e(TAG, "Received exception while shutting down.", ex);
      }
    }
  }

  public void setTestingListener(TalkBackListener testingListener) {
    accessibilityEventProcessor.setTestingListener(testingListener);
  }

  public boolean isScreenOrientationLandscape() {
    Configuration config = getResources().getConfiguration();
    if (config == null) {
      return false;
    }
    return config.orientation == Configuration.ORIENTATION_LANDSCAPE;
  }

  public InputModeTracker getInputModeTracker() {
    return inputModeTracker;
  }

  public void registerTalkBackExitEventListener() {
    if (talkBackExitController != null) {
      addEventListener(talkBackExitController);
    }
  }

  public void unregisterTalkBackExitEventListener() {
    if (talkBackExitController != null) {
      postRemoveEventListener(talkBackExitController);
    }
  }

  /** Runnable to run after announcing "TalkBack off". */
  private static final class DisableTalkBackCompleteAction implements UtteranceCompleteRunnable {
    boolean isDone = false;

    @Override
    public void run(int status) {
      synchronized (DisableTalkBackCompleteAction.this) {
        isDone = true;
        DisableTalkBackCompleteAction.this.notifyAll();
      }
    }
  }

  /** Notifier notifies when TalkBack state changed. */
  public static class TalkbackServiceStateNotifier {
    private final Set<TalkBackServiceStateChangeListener> serviceStateChangeListeners;
    private static TalkbackServiceStateNotifier serviceStateChangeNotifier;

    public static TalkbackServiceStateNotifier getInstance() {
      if (serviceStateChangeNotifier == null) {
        serviceStateChangeNotifier = new TalkbackServiceStateNotifier();
      }
      return serviceStateChangeNotifier;
    }

    private TalkbackServiceStateNotifier() {
      serviceStateChangeListeners = ConcurrentHashMap.newKeySet();
    }

    private void notifyTalkBackServiceStateChanged(boolean enabled) {
      for (TalkBackServiceStateChangeListener serviceStateChangeListener :
          serviceStateChangeListeners) {
        serviceStateChangeListener.onServiceStateChange(enabled);
      }
    }

    public void registerTalkBackServiceStateChangeListener(
        TalkBackServiceStateChangeListener listener) {
      serviceStateChangeListeners.add(listener);
    }

    public void unregisterTalkBackServiceStateChangeListener(
        TalkBackServiceStateChangeListener listener) {
      serviceStateChangeListeners.remove(listener);
    }

    /** Notifies TalkBackService state changed events. */
    public interface TalkBackServiceStateChangeListener {
      /** Callbacks when TalkBackService state changed. */
      void onServiceStateChange(boolean isServiceActive);
    }
  }

  /** Watches the proximity sensor, and silences speech when it's triggered. */
  public class ProximitySensorListener {
    /** Proximity sensor for implementing "shut up" functionality. */
    private @Nullable ProximitySensor proximitySensor;

    private TalkBackService service;

    /** Whether to use the proximity sensor to silence speech. */
    private boolean silenceOnProximity;

    /**
     * Whether or not the screen is on. This is set by RingerModeAndScreenMonitor and used by
     * SpeechControllerImpl to determine if the ProximitySensor should be on or off.
     */
    private boolean screenIsOn;

    public ProximitySensorListener(TalkBackService service) {
      this.service = service;
      screenIsOn = true;
    }

    public void shutdown() {
      setProximitySensorState(false);
    }

    public void setScreenIsOn(boolean screenIsOn) {
      this.screenIsOn = screenIsOn;

      // The proximity sensor should always be on when the screen is on so
      // that the proximity gesture can be used to silence all apps.
      if (this.screenIsOn) {
        setProximitySensorState(true);
      }
    }

    /**
     * Sets whether or not the proximity sensor should be used to silence speech.
     *
     * <p>This should be called when the user changes the state of the "silence on proximity"
     * preference.
     */
    public void setSilenceOnProximity(boolean silenceOnProximity) {
      this.silenceOnProximity = silenceOnProximity;

      // Propagate the proximity sensor change.
      setProximitySensorState(silenceOnProximity);
    }

    /**
     * Enables/disables the proximity sensor. The proximity sensor should be disabled when not in
     * use to save battery.
     *
     * <p>This is a no-op if the user has turned off the "silence on proximity" preference.
     *
     * @param enabled {@code true} if the proximity sensor should be enabled, {@code false}
     *     otherwise.
     */
    // TODO: Rewrite for readability.
    public void setProximitySensorState(boolean enabled) {
      if (proximitySensor != null) {
        // Should we be using the proximity sensor at all?
        if (!silenceOnProximity) {
          proximitySensor.stop();
          proximitySensor = null;
          return;
        }

        if (!service.isInstanceActive()) {
          proximitySensor.stop();
          return;
        }
      } else {
        // Do we need to initialize the proximity sensor?
        if (enabled && silenceOnProximity) {
          proximitySensor = new ProximitySensor(service);
          proximitySensor.setProximityChangeListener(pipeline.getProximityChangeListener());
        } else {
          // Since proximitySensor is null, we can return here.
          return;
        }
      }

      // Manage the proximity sensor state.
      if (enabled) {
        proximitySensor.start();
      } else {
        proximitySensor.stop();
      }
    }

    public void reloadSilenceOnProximity() {
      final boolean silenceOnProximity =
          getBooleanPref(R.string.pref_proximity_key, R.bool.pref_proximity_default);
      setSilenceOnProximity(silenceOnProximity);
    }

    public void setProximitySensorStateByScreen() {
      setProximitySensorState(screenIsOn);
    }
  }

  private void resetTouchExplorePassThrough() {
    if (FeatureSupport.supportPassthrough()) {
      if (isBrailleKeyboardActivated()) {
        return;
      }
      pipeline
          .getFeedbackReturner()
          .returnFeedback(
              Performance.EVENT_ID_UNTRACKED, Feedback.passThroughMode(DISABLE_PASSTHROUGH));
    }
  }

  protected boolean shouldUseTalkbackGestureDetection() {
    if (useServiceGestureDetection == null) {
      SharedPreferences sharedPreferences = SharedPreferencesUtils.getSharedPreferences(this);
      useServiceGestureDetection =
          sharedPreferences.getBoolean(
              getString(R.string.pref_talkback_gesture_detection_key),
              getResources().getBoolean(R.bool.pref_talkback_gesture_detection_default));
    }
    return useServiceGestureDetection;
  }

  private void registerGestureDetection() {
    if (FeatureSupport.supportGestureDetection()) {
      AccessibilityServiceInfo info = getServiceInfo();
      if (info != null) {
        // When gesture detection's enabled in the service side, FLAG_SERVICE_HANDLES_DOUBLE_TAP
        // will be set. And it won't be changed during the life time of service. Otherwise the touch
        // interaction controller will be affected.
        info.flags |= FLAG_SERVICE_HANDLES_DOUBLE_TAP;
        setServiceInfo(info);
      }

      List<Display> displays = WindowUtils.getAllDisplays(getApplicationContext());
      Executor gestureExecutor = Executors.newSingleThreadExecutor();
      for (Display display : displays) {
        Context context = createDisplayContext(display);
        @Nullable TouchInteractionController touchInteractionController =
            getTouchInteractionController(display.getDisplayId());
        if (touchInteractionController == null) {
          continue;
        }
        TouchInteractionMonitor touchInteractionMonitor =
            new TouchInteractionMonitor(context, touchInteractionController, this);
        if (display.getDisplayId() == Display.DEFAULT_DISPLAY) {
          mainTouchInteractionMonitor = touchInteractionMonitor;
        }
        touchInteractionMonitor.setMultiFingerGesturesEnabled(true);
        touchInteractionMonitor.setTwoFingerPassthroughEnabled(true);
        touchInteractionMonitor.setServiceHandlesDoubleTap(true);
        touchInteractionController.registerCallback(gestureExecutor, touchInteractionMonitor);
        displayIdToTouchInteractionMonitor.put(display.getDisplayId(), touchInteractionMonitor);
        LogUtils.i(TAG, "Enabling service gesture detection on display %d", display.getDisplayId());
      }
    }
  }

  private void unregisterGestureDetection() {
    if (FeatureSupport.supportGestureDetection()) {
      List<Display> displays = WindowUtils.getAllDisplays(getApplicationContext());
      for (Display display : displays) {
        @Nullable TouchInteractionController touchInteractionController =
            getTouchInteractionController(display.getDisplayId());
        TouchInteractionMonitor touchInteractionMonitor =
            displayIdToTouchInteractionMonitor.get(display.getDisplayId());
        if (touchInteractionController == null || touchInteractionMonitor == null) {
          continue;
        }
        touchInteractionController.unregisterCallback(touchInteractionMonitor);
      }
      displayIdToTouchInteractionMonitor.clear();
      mainTouchInteractionMonitor = null;
    }
  }

  public @Nullable Statistics getPerformanceStatisticsByLabelAndStageId(
      String label, @StageId int stageId) {
    return Performance.getInstance().getStatisticsByLabelAndStageId(label, stageId);
  }

  static final String COMPONENT_BASIC_INFO = "basic_info";
  static final String COMPONENT_GESTURE_MAPPING = "gesture_mapping";
  static final String COMPONENT_NODE_HIERARCHY = "node_hierarchy";
  static final String COMPONENT_PERF_METRICS = "perf_metrics";
  static final String COMPONENT_PERF_METRICS_CLEAR = "clear_perf_metrics";

  @Override
  protected void dump(FileDescriptor fd, PrintWriter writer, String[] args) {
    super.dump(fd, writer, args);
    writer.println(
        "============ Talkback Service Dump: args=" + TextUtils.join(",", args) + " ============");

    Set<String> argsSet = new HashSet<>(Arrays.asList(args));
    Logger dumpLogger = (format, formatArgs) -> writer.println(String.format(format, formatArgs));

    dumpComponentsIfNeeded(dumpLogger, argsSet);
    dumpComponentsWithGivenArgs(dumpLogger, argsSet);
  }

  /**
   * Dumps the components conditionally with given {@code argSet}.
   *
   * @param dumpLogger the logger to print the information
   * @param argsSet additional arguments to the dump request
   */
  private void dumpComponentsIfNeeded(Logger dumpLogger, Set<String> argsSet) {
    if (debugDumpComponentByDefault(dumpLogger, argsSet, COMPONENT_NODE_HIERARCHY)
        && LogUtils.shouldLog(Log.VERBOSE)) {
      dumpLogger.log("Current Node Hierarchy:");
      TreeDebug.logNodeTreesOnAllDisplays(this, dumpLogger);
    }
    if (dumpComponent(argsSet, COMPONENT_BASIC_INFO)) {
      dumpBasicInfo(dumpLogger);
    }
    if (dumpComponent(argsSet, COMPONENT_GESTURE_MAPPING)) {
      dumpGestureMapping(dumpLogger);
    }
  }

  private void dumpGestureMapping(Logger dumpLogger) {
    if (gestureShortcutMapping != null) {
      gestureShortcutMapping.dump(dumpLogger);
    }
  }

  private void dumpBasicInfo(Logger dumpLogger) {
    dumpLogger.log("TalkBackService basic information: ");
    dumpLogger.log("  versionName=" + PackageManagerUtils.getVersionName(this));
    dumpLogger.log("  versionCode=" + PackageManagerUtils.getVersionCode(this));
    dumpLogger.log("  LogUtils.getLogLevel=" + LogUtils.getLogLevel());
    dumpLogger.log("  Build.VERSION.SDK_INT=" + VERSION.SDK_INT);
    dumpLogger.log("  BuildConfig.DEBUG=" + BuildConfig.DEBUG);
    dumpLogger.log("");
  }

  private boolean debugDumpComponentByDefault(
      Logger dumpLogger, Set<String> argsSet, String componentName) {
    final boolean enabled = dumpComponent(argsSet, componentName);
    if (!IS_DEBUG_BUILD && enabled) {
      dumpLogger.log("Can not dump information for <" + componentName + "> in a non-debug type.");
    }
    return IS_DEBUG_BUILD && enabled;
  }

  private boolean dumpComponent(Set<String> argsSet, String componentName) {
    return argsSet == null || argsSet.isEmpty() || argsSet.contains(componentName);
  }

  /**
   * Dumps the components with given {@code argSet} which includes the corresponding name of the
   * component.
   *
   * @param dumpLogger the logger to print the information
   * @param argsSet additional arguments to the dump request
   */
  private void dumpComponentsWithGivenArgs(Logger dumpLogger, Set<String> argsSet) {
    if (argsSet.contains(COMPONENT_PERF_METRICS)) {
      Performance.getInstance().dump(dumpLogger);
    }
    if (argsSet.contains(COMPONENT_PERF_METRICS_CLEAR)) {
      Performance.getInstance().clearAllStatsAndRecords(dumpLogger);
    }
  }
}<|MERGE_RESOLUTION|>--- conflicted
+++ resolved
@@ -75,9 +75,11 @@
 import android.view.KeyEvent;
 import android.view.accessibility.AccessibilityEvent;
 import android.view.accessibility.AccessibilityNodeInfo;
+
 import androidx.annotation.VisibleForTesting;
 import androidx.core.content.ContextCompat;
 import androidx.core.view.accessibility.AccessibilityNodeInfoCompat;
+
 import com.google.android.accessibility.braille.brailledisplay.BrailleDisplay;
 import com.google.android.accessibility.braille.interfaces.BrailleImeForTalkBack;
 import com.google.android.accessibility.braille.interfaces.ScreenReaderActionPerformer;
@@ -112,10 +114,7 @@
 import com.google.android.accessibility.talkback.actor.search.UniversalSearchManager;
 import com.google.android.accessibility.talkback.actor.voicecommands.SpeechRecognizerActor;
 import com.google.android.accessibility.talkback.actor.voicecommands.VoiceCommandProcessor;
-<<<<<<< HEAD
 import com.google.android.accessibility.talkback.adb.AdbReceiver;
-=======
->>>>>>> dcddeddc
 import com.google.android.accessibility.talkback.braille.BrailleHelper;
 import com.google.android.accessibility.talkback.braille.TalkBackForBrailleDisplayImpl;
 import com.google.android.accessibility.talkback.braille.TalkBackForBrailleImeImpl;
@@ -168,10 +167,7 @@
 import com.google.android.accessibility.talkback.logging.EventLatencyLogger;
 import com.google.android.accessibility.talkback.menurules.NodeMenuRuleCreator;
 import com.google.android.accessibility.talkback.menurules.NodeMenuRuleProcessor;
-<<<<<<< HEAD
 import com.google.android.accessibility.talkback.overlay.DevInfoOverlayController;
-=======
->>>>>>> dcddeddc
 import com.google.android.accessibility.talkback.monitor.BatteryMonitor;
 import com.google.android.accessibility.talkback.monitor.CallStateMonitor;
 import com.google.android.accessibility.talkback.monitor.InputMethodMonitor;
@@ -242,6 +238,7 @@
 import com.google.android.libraries.accessibility.utils.concurrent.HandlerExecutor;
 import com.google.android.libraries.accessibility.utils.log.LogUtils;
 import com.google.common.collect.ImmutableMap;
+
 import java.io.FileDescriptor;
 import java.io.PrintWriter;
 import java.lang.Thread.UncaughtExceptionHandler;
@@ -257,3178 +254,3294 @@
 import java.util.concurrent.ConcurrentHashMap;
 import java.util.concurrent.Executor;
 import java.util.concurrent.Executors;
+
 import org.checkerframework.checker.nullness.qual.NonNull;
 import org.checkerframework.checker.nullness.qual.Nullable;
 
-/** An {@link AccessibilityService} that provides spoken, haptic, and audible feedback. */
+/**
+ * An {@link AccessibilityService} that provides spoken, haptic, and audible feedback.
+ */
 public class TalkBackService extends AccessibilityService
-    implements Thread.UncaughtExceptionHandler, SpeechController.Delegate {
-
-<<<<<<< HEAD
-  // INFO: TalkBack For Developers modification
-  public void performGesture(String gestureString) {
-    Performance perf = Performance.getInstance();
-    EventId eventId = perf.onEventReceived(new KeyEvent(KeyEvent.ACTION_UP, KeyEvent.KEYCODE_UNKNOWN));
-    gestureController.performAction(gestureString, eventId);
-  }
-
-  public void moveAtGranularity(SelectorController.Granularity granularity, boolean isNext) {
-    Performance perf = Performance.getInstance();
-    EventId eventId = perf.onEventReceived(new KeyEvent(KeyEvent.ACTION_UP, KeyEvent.KEYCODE_UNKNOWN));
-    selectorController.moveAtGranularity(eventId, granularity, isNext);
-  }
-  // ----------------- TB4D -------------------
-
-=======
->>>>>>> dcddeddc
-  private static class IpcClientCallbackImpl
-      implements IpcService.IpcClientCallback, TrainingState {
-
-    public boolean hasTrainingPageSwitched;
-    private final TalkBackService talkBackService;
-    private ServerOnDestroyListener serverOnDestroyListener;
-
-    private PageId currentPageId = PAGE_ID_UNKNOWN;
-    private long clientDisconnectedTimeStamp = -1;
-
-    /** Training is recent active within the specified IPC disconnected timeout. */
-    private static final int TRAINING_ACTIVE_DISCONNECTED_TIMEOUT_MS = 1000;
-
-    IpcClientCallbackImpl(TalkBackService talkBackService) {
-      this.talkBackService = talkBackService;
-    }
-
-    public void notifyServerOnDestroyIfNecessary() {
-      if (serverOnDestroyListener != null) {
-        serverOnDestroyListener.onServerDestroy();
-      }
-    }
-
-    public void clearServerOnDestroyListener() {
-      serverOnDestroyListener = null;
-    }
+        implements Thread.UncaughtExceptionHandler, SpeechController.Delegate {
+
+    // INFO: TalkBack For Developers modification
+    public void performGesture(String gestureString) {
+        Performance perf = Performance.getInstance();
+        EventId eventId = perf.onEventReceived(new KeyEvent(KeyEvent.ACTION_UP, KeyEvent.KEYCODE_UNKNOWN));
+        gestureController.performAction(gestureString, eventId);
+    }
+
+    public void moveAtGranularity(SelectorController.Granularity granularity, boolean isNext) {
+        Performance perf = Performance.getInstance();
+        EventId eventId = perf.onEventReceived(new KeyEvent(KeyEvent.ACTION_UP, KeyEvent.KEYCODE_UNKNOWN));
+        selectorController.moveAtGranularity(eventId, granularity, isNext);
+    }
+    // ----------------- TB4D -------------------
+
+    private static class IpcClientCallbackImpl
+            implements IpcService.IpcClientCallback, TrainingState {
+
+        public boolean hasTrainingPageSwitched;
+        private final TalkBackService talkBackService;
+        private ServerOnDestroyListener serverOnDestroyListener;
+
+        private PageId currentPageId = PAGE_ID_UNKNOWN;
+        private long clientDisconnectedTimeStamp = -1;
+
+        /**
+         * Training is recent active within the specified IPC disconnected timeout.
+         */
+        private static final int TRAINING_ACTIVE_DISCONNECTED_TIMEOUT_MS = 1000;
+
+        IpcClientCallbackImpl(TalkBackService talkBackService) {
+            this.talkBackService = talkBackService;
+        }
+
+        public void notifyServerOnDestroyIfNecessary() {
+            if (serverOnDestroyListener != null) {
+                serverOnDestroyListener.onServerDestroy();
+            }
+        }
+
+        public void clearServerOnDestroyListener() {
+            serverOnDestroyListener = null;
+        }
+
+        @Override
+        public PageId getCurrentPageId() {
+            return currentPageId;
+        }
+
+        private void setCurrentPageId(PageId pageId) {
+            currentPageId = pageId;
+        }
+
+        @Override
+        public void onClientConnected(ServerOnDestroyListener serverOnDestroyListener) {
+            this.serverOnDestroyListener = serverOnDestroyListener;
+            clientDisconnectedTimeStamp = 0;
+        }
+
+        @Override
+        public void onClientDisconnected() {
+            clearServerOnDestroyListener();
+            clientDisconnectedTimeStamp = System.currentTimeMillis();
+        }
+
+        @Override
+        public boolean isTrainingRecentActive() {
+            return serverOnDestroyListener != null
+                    || (clientDisconnectedTimeStamp > 0
+                    && (System.currentTimeMillis() - clientDisconnectedTimeStamp)
+                    < TRAINING_ACTIVE_DISCONNECTED_TIMEOUT_MS);
+        }
+
+        @Override
+        public Bundle onRequestGesture(Context context) {
+            GestureShortcutMapping mapping = new GestureShortcutMapping(context);
+            HashMap<String, String> actionKeyToGestureText = mapping.getAllGestureTexts();
+
+            Bundle data = new Bundle();
+            actionKeyToGestureText.forEach(data::putString);
+            data.putBoolean(EXTRA_IS_ANY_GESTURE_CHANGED, GestureController.isAnyGestureChanged(context));
+            return data;
+        }
+
+        @Override
+        public void onPageSwitched(PageId pageId) {
+            @Nullable GestureController gestureController = talkBackService.gestureController;
+            if (gestureController != null) {
+                @Nullable PageConfig pageConfig =
+                        PageConfig.getPage(
+                                pageId, /* context= */ talkBackService, /* vendorPageIndex= */ UNKNOWN_PAGE_INDEX);
+                if (pageConfig == null) {
+                    gestureController.setCaptureGestureIdToAnnouncements(
+                            /* captureGestureIdToAnnouncements= */ ImmutableMap.of(),
+                            /* captureFingerprintGestureIdToAnnouncements= */ ImmutableMap.of());
+                } else {
+                    gestureController.setCaptureGestureIdToAnnouncements(
+                            pageConfig.getCaptureGestureIdToAnnouncements(),
+                            pageConfig.getCaptureFingerprintGestureIdToAnnouncements());
+                }
+            }
+
+            // Store the current non-finished page ID.
+            if (pageId != PAGE_ID_FINISHED) {
+                // If training page has been switched by user, it means the user may be TalkBack user.
+                if (currentPageId != PAGE_ID_UNKNOWN && pageId != currentPageId) {
+                    hasTrainingPageSwitched = true;
+                }
+                setCurrentPageId(pageId);
+            }
+
+            if (pageId == PAGE_ID_WELCOME_TO_TALKBACK || pageId == PAGE_ID_UPDATE_WELCOME) {
+                talkBackService.registerTalkBackExitEventListener();
+            } else {
+                talkBackService.unregisterTalkBackExitEventListener();
+            }
+        }
+
+        @Override
+        public void onTrainingFinish() {
+            talkBackService.setTrainingFinished(true);
+
+            // Request permissions after TalkBack tutorial is finished.
+            if (NotificationUtils.hasPostNotificationPermission(talkBackService)) {
+                talkBackService.helper.flushPendingNotification();
+            } else {
+                // Post notification permission.
+                NotificationUtils.requestPostNotificationPermissionIfNeeded(
+                        talkBackService,
+                        new BroadcastReceiver() {
+                            @Override
+                            public void onReceive(Context context, Intent intent) {
+                                String[] permissions = intent.getStringArrayExtra(PERMISSIONS);
+                                boolean requestPostNotificationPermission =
+                                        stream(permissions)
+                                                .anyMatch(p -> TextUtils.equals(p, permission.POST_NOTIFICATIONS));
+                                if (requestPostNotificationPermission) {
+                                    context.unregisterReceiver(this);
+                                    // Even if a user declines the notification permission and we still need to make
+                                    // notification for some change in talkback upgrade, we will ask permission again.
+                                    talkBackService.helper.flushPendingNotification();
+                                }
+                            }
+                        });
+            }
+            // Phone permission.
+            @Nullable CallStateMonitor callStateMonitor = talkBackService.callStateMonitor;
+            @Nullable SharedPreferences prefs = talkBackService.prefs;
+            if (callStateMonitor != null && prefs != null) {
+                callStateMonitor.requestPhonePermissionIfNeeded(prefs);
+            }
+        }
+
+        @Override
+        public void onRequestDisableTalkBack() {
+            talkBackService.requestDisableTalkBack(TYPE_TALKBACK_EXIT_BANNER.ordinal());
+        }
+
+        @Override
+        public Bundle onRequestDynamicFeatureState(Context context) {
+            Bundle data = new Bundle();
+            data.putBoolean(
+                    EXTRA_IS_ICON_DETECTION_UNAVAILABLE,
+                    talkBackService.getImageCaptioner().needDownloadDialog(ICON_LABEL, ONBOARDING));
+            data.putBoolean(
+                    EXTRA_IS_IMAGE_DESCRIPTION_UNAVAILABLE,
+                    talkBackService.getImageCaptioner().needDownloadDialog(IMAGE_DESCRIPTION, ONBOARDING));
+            return data;
+        }
+
+        @Override
+        public void onRequestDownloadLibrary(CaptionType type) {
+            talkBackService.imageCaptioner.showDownloadDialogOrAnnounceState(type, ONBOARDING);
+        }
+    }
+
+    /**
+     * Accesses the current speech language.
+     */
+    public class SpeechLanguage {
+        /**
+         * Gets the current speech language.
+         */
+        public @Nullable Locale getCurrentLanguage() {
+            return TalkBackService.this.getUserPreferredLocale();
+        }
+
+        /**
+         * Sets the current speech language.
+         *
+         * @param speechLanguage null is using the system language.
+         */
+        public void setCurrentLanguage(@Nullable Locale speechLanguage) {
+            TalkBackService.this.setUserPreferredLocale(speechLanguage);
+        }
+    }
+
+    /**
+     * Interface for asking service flags to an {@link AccessibilityService}.
+     */
+    public interface ServiceFlagRequester {
+        /**
+         * Attempts to change the service info flag.
+         *
+         * @param flag           to specify the service flag to change.
+         * @param requestedState {@code true} to request the service flag, or {@code false} to disable
+         *                       the flag from the service.
+         */
+        void requestFlag(int flag, boolean requestedState);
+    }
+
+    /**
+     * Check whether gesture detection is enabled in service side.
+     *
+     * @return true for Android T and 'handle gesture detection' is on.
+     */
+    public interface GestureDetectionState {
+        boolean gestureDetector();
+    }
+
+    /**
+     * Whether the user has seen the TalkBack tutorial.
+     */
+    public static final String PREF_FIRST_TIME_USER = "first_time_user";
+
+    /**
+     * Whether TalkBack training has been exited by user's request.
+     */
+    public static final String PREF_HAS_TRAINING_FINISHED = "has_training_exit";
+
+    /**
+     * Intent to open text-to-speech settings.
+     */
+    public static final String INTENT_TTS_SETTINGS = "com.android.settings.TTS_SETTINGS";
+
+    /**
+     * Intent to open text-to-speech settings.
+     */
+    public static final String INTENT_TTS_TV_SETTINGS = "android.settings.TTS_SETTINGS";
+
+    /**
+     * Default interactive UI timeout in milliseconds.
+     */
+    public static final int DEFAULT_INTERACTIVE_UI_TIMEOUT_MILLIS = 10000;
+
+    /**
+     * Timeout to turn off TalkBack without waiting for callback from TTS.
+     */
+    private static final long TURN_OFF_TIMEOUT_MS = 5000;
+
+    private static final long TURN_OFF_WAIT_PERIOD_MS = 1000;
+
+    /**
+     * An active instance of TalkBack.
+     */
+    private static volatile @Nullable TalkBackService instance = null;
+
+    /* Call setAnimationScale with this value will disable animation. */
+    private static final float ANIMATION_OFF = 0;
+
+    private static final String TAG = "TalkBackService";
+
+    private static final boolean IS_DEBUG_BUILD =
+            "eng".equals(Build.TYPE) || "userdebug".equals(Build.TYPE);
+
+    /**
+     * List of key event processors. Processors in the list are sent the event in the order they were
+     * added until a processor consumes the event.
+     */
+    private final List<ServiceKeyEventListener> keyEventListeners = new ArrayList<>();
+
+    /**
+     * The current state of the service.
+     */
+    private volatile int serviceState;
+
+    /**
+     * Components to receive callbacks on changes in the service's state.
+     */
+    private List<ServiceStateListener> serviceStateListeners = new ArrayList<>();
+
+    /**
+     * Controller for speech feedback.
+     */
+    private SpeechControllerImpl speechController;
+
+    /**
+     * Controller for diagnostic overlay (developer mode).
+     */
+    private DiagnosticOverlayControllerImpl diagnosticOverlayController;
+
+    /**
+     * TB4D Overlay
+     **/
+    private DevInfoOverlayController devInfoOverlayController;
+    /**
+     * Staged pipeline for separating interpreters, feedback-mappers, and actors.
+     */
+    private Pipeline pipeline;
+
+    /**
+     * Controller for audio and haptic feedback.
+     */
+    private FeedbackController feedbackController;
+
+    /**
+     * Watches the proximity sensor, and silences feedback when triggered.
+     */
+    private ProximitySensorListener proximitySensorListener;
+
+    private PassThroughModeActor passThroughModeActor;
+    private CollectionState collectionState;
+    private GlobalVariables globalVariables;
+    private EventFilter eventFilter;
+    private TextEventInterpreter textEventInterpreter;
+    private Compositor compositor;
+    private DirectionNavigationActor.StateReader directionNavigationActorStateReader;
+    private FullScreenReadActor fullScreenReadActor;
+    private EditTextActionHistory editTextActionHistory;
+
+    /**
+     * Interface for monitoring current and previous cursor position in editable node
+     */
+    private TextCursorTracker textCursorTracker;
+
+    /**
+     * Monitors the call state for the phone device.
+     */
+    private CallStateMonitor callStateMonitor;
+
+    /**
+     * Monitors voice actions from other applications
+     */
+    private VoiceActionMonitor voiceActionMonitor;
+
+    /**
+     * Monitors speech actions from other applications
+     */
+    private SpeechStateMonitor speechStateMonitor;
+
+    /**
+     * Maintains cursor state during explore-by-touch by working around EBT problems.
+     */
+    private ProcessorCursorState processorCursorState;
+
+    /**
+     * Controller for manage keyboard commands
+     */
+    private KeyComboManager keyComboManager;
+
+    /**
+     * Manager for showing radial menus.
+     */
+    private ListMenuManager menuManager;
+
+    /**
+     * Manager for detecting missing labels and handling custom labels.
+     */
+    private TalkBackLabelManager labelManager;
+
+    /**
+     * Manager for the screen search feature.
+     */
+    private UniversalSearchManager universalSearchManager;
+
+    /**
+     * Orientation monitor for watching orientation changes.
+     */
+    private DeviceConfigurationMonitor deviceConfigurationMonitor;
+
+    /**
+     * {@link BroadcastReceiver} for tracking the ringer and screen states.
+     */
+    private RingerModeAndScreenMonitor ringerModeAndScreenMonitor;
+
+    /**
+     * {@link BroadcastReceiver} for tracking volume changes.
+     */
+    private VolumeMonitor volumeMonitor;
+
+    /**
+     * {@link android.content.BroadcastReceiver} for tracking battery status changes.
+     */
+    private BatteryMonitor batteryMonitor;
+
+    /**
+     * {@link BroadcastReceiver} for tracking headphone connected status changes.
+     */
+    private HeadphoneStateMonitor headphoneStateMonitor;
+
+    /**
+     * Tracks changes to audio output and provides information on what types of audio are playing.
+     */
+    private AudioPlaybackMonitor audioPlaybackMonitor;
+
+    /**
+     * Manages screen dimming
+     */
+    private DimScreenActor dimScreenController;
+
+    /**
+     * The television controller; non-null if the device is a television (Android TV).
+     */
+    private TelevisionNavigationController televisionNavigationController;
+
+    private TelevisionDPadManager televisionDPadManager;
+
+    /**
+     * The analytics instance, used for sending data to Google Analytics.
+     */
+    private TalkBackAnalyticsImpl analytics;
+
+    /**
+     * Callback to be invoked when fingerprint gestures are being used for accessibility.
+     */
+    private FingerprintGestureCallback fingerprintGestureCallback;
+
+    /**
+     * Controller for the selector
+     */
+    private SelectorController selectorController;
+
+    /**
+     * Controller for handling gestures
+     */
+    private GestureController gestureController;
+
+    /**
+     * Speech recognition wrapper for voice commands
+     */
+    private SpeechRecognizerActor speechRecognizer;
+
+    /**
+     * Processor for voice commands
+     */
+    private VoiceCommandProcessor voiceCommandProcessor;
+
+    /**
+     * Shared preferences used within TalkBack.
+     */
+    private SharedPreferences prefs;
+
+    /**
+     * The system's uncaught exception handler
+     */
+    private UncaughtExceptionHandler systemUeh;
+
+    /**
+     * The system feature if the device supports touch screen
+     */
+    private boolean supportsTouchScreen = true;
+
+    /**
+     * Feature flag from P/H experimentation framework, for using service gesture detection.
+     */
+    private boolean gestureDetectionFeatureFlag = true;
+
+    /**
+     * Whether the current root node is dirty or not.
+     */
+    private boolean isRootNodeDirty = true;
+
+    /**
+     * Keep Track of current root node.
+     */
+    private AccessibilityNodeInfo rootNode;
+
+    private AccessibilityEventProcessor accessibilityEventProcessor;
+
+    /**
+     * Interprets subtree-change event, and sends interpretations to the pipeline.
+     */
+    private SubtreeChangeEventInterpreter subtreeChangeEventInterpreter;
+
+    /**
+     * Keeps track of whether we need to run the locked-boot-completed callback when connected.
+     */
+    private boolean lockedBootCompletedPending;
+
+    private final InputModeTracker inputModeTracker = new InputModeTracker();
+    private WindowEventInterpreter windowEventInterpreter;
+    private ScreenFeedbackManager processorScreen;
+    private @Nullable ProcessorMagnification processorMagnification;
+    private final DisableTalkBackCompleteAction disableTalkBackCompleteAction =
+            new DisableTalkBackCompleteAction();
+    private SpeakPasswordsManager speakPasswordsManager;
+    private final FormFactorUtils formFactorUtils = FormFactorUtils.getInstance();
+
+    // Focus logic
+    private AccessibilityFocusMonitor accessibilityFocusMonitor;
+    private AccessibilityFocusInterpreter accessibilityFocusInterpreter;
+    private FocusActor focuser;
+    private FocusFinder focusFinder;
+    private InputFocusInterpreter inputFocusInterpreter;
+    private ScrollPositionInterpreter scrollPositionInterpreter;
+    private ScreenStateMonitor screenStateMonitor;
+    private InputMethodMonitor inputMethodMonitor;
+    private DisplayMonitor displayMonitor;
+    private ProcessorEventQueue processorEventQueue;
+    private ProcessorPhoneticLetters processorPhoneticLetters;
+
+    private BrailleDisplay brailleDisplay;
+    private BrailleImeForTalkBackProvider brailleImeForTalkBackProvider;
+
+    private GestureShortcutMapping gestureShortcutMapping;
+    private NodeMenuRuleProcessor nodeMenuRuleProcessor;
+    private PrimesController primesController;
+    private SpeechLanguage speechLanguage;
+    private ImageCaptioner imageCaptioner;
+    private TalkBackExitController talkBackExitController;
+
+    private @Nullable Boolean useServiceGestureDetection;
+    private LanguageActor languageActor;
+    // In general, volume key should work as pass through mode, unless the touch interaction is
+    // ongoing. isTouchInteracting denotes the occurrence of key event is in the time window between
+    // TYPE_TOUCH_INTERACTION_START and TYPE_TOUCH_INTERACTION_END will be considered as passthrough
+    // window.
+    private boolean isTouchInteracting = false;
+    // In order to handle key action down/up in pair for the same functions.
+    // Records whether the last keystroke of VolumeUp key occurred in the passthrough window.
+    private boolean volumeUpKeyPressedInPassThroughWindow = false;
+    // Records whether the last keystroke of VolumeDown key occurred in the passthrough window.
+    private boolean volumeDownKeyPressedInPassThroughWindow = false;
+    private TouchInteractionMonitor mainTouchInteractionMonitor;
+
+    private final @NonNull Map<Integer, TouchInteractionMonitor> displayIdToTouchInteractionMonitor =
+            new HashMap<>();
+
+    private IpcClientCallbackImpl ipcClientCallback;
+    private BootReceiver bootReceiver;
+
+    /**
+     * A helper to smoothly migrate from old version to the latest version for TalkBack.
+     */
+    private TalkBackUpdateHelper helper;
+
+    private EventLatencyLogger eventLatencyLogger;
 
     @Override
-    public PageId getCurrentPageId() {
-      return currentPageId;
-    }
-
-    private void setCurrentPageId(PageId pageId) {
-      currentPageId = pageId;
+    public void onCreate() {
+        bootReceiver = new BootReceiver();
+        ContextCompat.registerReceiver(this, bootReceiver, BootReceiver.getFilter(), RECEIVER_EXPORTED);
+        super.onCreate();
+
+        this.setTheme(R.style.TalkbackBaseTheme);
+
+        instance = this;
+        setServiceState(ServiceStateListener.SERVICE_STATE_INACTIVE);
+
+        systemUeh = Thread.getDefaultUncaughtExceptionHandler();
+        Thread.setDefaultUncaughtExceptionHandler(this);
+    }
+
+    /**
+     * Calculates the volume for {@link SpeechControllerImpl#setSpeechVolume(float)} when announcing
+     * "TalkBack off".
+     *
+     * <p>TalkBack switches to use {@link AudioManager#STREAM_ACCESSIBILITY} from Android O. However,
+     * when announcing "TalkBack off" before turning TalkBack off, the audio goes through {@link
+     * AudioManager#STREAM_MUSIC}. It's because accessibility stream has already been shut down before
+     * {@link #onUnbind(Intent)} is called.
+     *
+     * <p>To work around this issue, it's not recommended to directly override media stream volume.
+     * Instead, we can adjust the relative TTS volume to match the original accessibility stream
+     * volume.
+     *
+     * @return TTS volume in [0.0f, 1.0f].
+     */
+    private float calculateFinalAnnouncementVolume() {
+        if (!FeatureSupport.hasAccessibilityAudioStream(this)) {
+            return 1.0f;
+        }
+        AudioManager audioManager = (AudioManager) getSystemService(Context.AUDIO_SERVICE);
+
+        int musicStreamVolume = audioManager.getStreamVolume(AudioManager.STREAM_MUSIC);
+        int musicStreamMaxVolume = audioManager.getStreamMaxVolume(AudioManager.STREAM_MUSIC);
+        int accessibilityStreamVolume =
+                (volumeMonitor == null) ? -1 : volumeMonitor.getCachedAccessibilityStreamVolume();
+        int accessibilityStreamMaxVolume =
+                (volumeMonitor == null) ? -1 : volumeMonitor.getCachedAccessibilityMaxVolume();
+        if (musicStreamVolume <= 0
+                || musicStreamMaxVolume <= 0
+                || accessibilityStreamVolume < 0
+                || accessibilityStreamMaxVolume <= 0) {
+            // Do not adjust volume if music stream is muted, or when any volume is invalid.
+            return 1.0f;
+        }
+        if (accessibilityStreamVolume == 0) {
+            return 0.0f;
+        }
+
+        // Depending on devices/API level, a stream might have 7 steps or 15 steps adjustment.
+        // We need to normalize the values to eliminate this difference.
+        float musicVolumeFraction = (float) musicStreamVolume / musicStreamMaxVolume;
+        float accessibilityVolumeFraction =
+                (float) accessibilityStreamVolume / accessibilityStreamMaxVolume;
+        if (musicVolumeFraction <= accessibilityVolumeFraction) {
+            // Do not adjust volume when a11y stream volume is louder than music stream volume.
+            return 1.0f;
+        }
+
+        // AudioManager measures the volume in dB scale, while TTS measures it in linear scale. We need
+        // to apply exponential operation to map dB/logarithmic-scaled diff value into linear-scaled
+        // multiplier value.
+        // The dB scaling could be different based on devices/OEMs/streams, which is not under our
+        // control.
+        // What we can do is to try our best to adjust the volume and avoid sudden volume increase.
+        // TODO: The parameters in Math.pow() are results from experiments. Feel free to change
+        // them.
+        return (float) Math.pow(10.0f, (accessibilityVolumeFraction - musicVolumeFraction) / 0.4f);
     }
 
     @Override
-    public void onClientConnected(ServerOnDestroyListener serverOnDestroyListener) {
-      this.serverOnDestroyListener = serverOnDestroyListener;
-      clientDisconnectedTimeStamp = 0;
+    public boolean onUnbind(Intent intent) {
+        final long turningOffTime = System.currentTimeMillis();
+        interruptAllFeedback(/* stopTtsSpeechCompletely= */ false);
+        storeTalkBackUserUsage();
+        if (pipeline != null) {
+            pipeline.onUnbind(calculateFinalAnnouncementVolume(), disableTalkBackCompleteAction);
+            interruptAllFeedback(false /* stopTtsSpeechCompletely */); // TB4D
+        }
+        if (gestureShortcutMapping != null) {
+            gestureShortcutMapping.onUnbind();
+        }
+        if (ringerModeAndScreenMonitor != null) {
+            ringerModeAndScreenMonitor.stopMonitoring(this);
+            ringerModeAndScreenMonitor.clearListeners();
+        }
+        while (true) {
+            synchronized (disableTalkBackCompleteAction) {
+                try {
+                    disableTalkBackCompleteAction.wait(TURN_OFF_WAIT_PERIOD_MS);
+                } catch (InterruptedException e) {
+                    // Do nothing
+                }
+                if (System.currentTimeMillis() - turningOffTime > TURN_OFF_TIMEOUT_MS
+                        || disableTalkBackCompleteAction.isDone) {
+                    break;
+                }
+            }
+        }
+        // Resume animation if necessary.
+        if (prefs != null) { // Protect from early unbind case which the preference is not yet created.
+            enableAnimation(/* enable= */ true);
+        }
+        return false;
     }
 
     @Override
-    public void onClientDisconnected() {
-      clearServerOnDestroyListener();
-      clientDisconnectedTimeStamp = System.currentTimeMillis();
+    public void onDestroy() {
+        // INFO: TalkBack For Developers modification
+        AdbReceiver.unregisterAdbReceiver(this);
+        // ------------------------------------------
+        if (eventLatencyLogger != null) {
+            eventLatencyLogger.destroy();
+        }
+
+        if (shouldUseTalkbackGestureDetection()) {
+            unregisterGestureDetection();
+        }
+
+        if (bootReceiver != null) {
+            unregisterReceiver(bootReceiver);
+            bootReceiver = null;
+        }
+
+        if (passThroughModeActor != null) {
+            passThroughModeActor.onDestroy();
+        }
+
+        if (displayMonitor != null) {
+            displayMonitor.clearListeners();
+        }
+
+        if (ipcClientCallback != null) {
+            ipcClientCallback.notifyServerOnDestroyIfNecessary();
+            ipcClientCallback.clearServerOnDestroyListener();
+        }
+
+        super.onDestroy();
+
+        if (isServiceActive()) {
+            suspendInfrastructure();
+        }
+
+        instance = null;
+        // Shutdown and unregister all components.
+        shutdownInfrastructure();
+        setServiceState(ServiceStateListener.SERVICE_STATE_INACTIVE);
+        serviceStateListeners.clear();
+        if (televisionNavigationController != null) {
+            televisionNavigationController.onDestroy();
+        }
+
+        // When TalkBack off, also disable the option of TalkBack gesture detection if the flag from the
+        // P/H experimental framework is off. So next time when the user turns on TalkBack, it will not
+        // use the gesture detection.
+        if (!gestureDetectionFeatureFlag) {
+            prefs
+                    .edit()
+                    .putBoolean(getString(R.string.pref_talkback_gesture_detection_key), false)
+                    .apply();
+        }
     }
 
     @Override
-    public boolean isTrainingRecentActive() {
-      return serverOnDestroyListener != null
-          || (clientDisconnectedTimeStamp > 0
-              && (System.currentTimeMillis() - clientDisconnectedTimeStamp)
-                  < TRAINING_ACTIVE_DISCONNECTED_TIMEOUT_MS);
+    public void onConfigurationChanged(Configuration newConfig) {
+        this.getTheme().applyStyle(R.style.TalkbackBaseTheme, /* force= */ true);
+
+        // onConfigurationChanged may be called before TalkBack initialization. To avoid crash, each
+        // listener should checks the instance is null or not.
+        if (universalSearchManager != null) {
+            pipeline
+                    .getFeedbackReturner()
+                    .returnFeedback(EVENT_ID_UNTRACKED, Feedback.renewOverlay(newConfig));
+        }
+
+        if (isServiceActive() && (deviceConfigurationMonitor != null)) {
+            deviceConfigurationMonitor.onConfigurationChanged(newConfig);
+        }
+
+        if (gestureShortcutMapping != null) {
+            gestureShortcutMapping.onConfigurationChanged(newConfig);
+        }
+
+        if (keyComboManager != null) {
+            keyComboManager.onConfigurationChanged(newConfig);
+        }
+
+        if (pipeline != null) {
+            resetTouchExplorePassThrough();
+            pipeline
+                    .getFeedbackReturner()
+                    .returnFeedback(
+                            EVENT_ID_UNTRACKED, Feedback.deviceInfo(Action.CONFIG_CHANGED, newConfig));
+        }
     }
 
     @Override
-    public Bundle onRequestGesture(Context context) {
-      GestureShortcutMapping mapping = new GestureShortcutMapping(context);
-      HashMap<String, String> actionKeyToGestureText = mapping.getAllGestureTexts();
-
-      Bundle data = new Bundle();
-      actionKeyToGestureText.forEach(data::putString);
-      data.putBoolean(EXTRA_IS_ANY_GESTURE_CHANGED, GestureController.isAnyGestureChanged(context));
-      return data;
-    }
-
-    @Override
-    public void onPageSwitched(PageId pageId) {
-      @Nullable GestureController gestureController = talkBackService.gestureController;
-      if (gestureController != null) {
-        @Nullable PageConfig pageConfig =
-            PageConfig.getPage(
-                pageId, /* context= */ talkBackService, /* vendorPageIndex= */ UNKNOWN_PAGE_INDEX);
-        if (pageConfig == null) {
-          gestureController.setCaptureGestureIdToAnnouncements(
-              /* captureGestureIdToAnnouncements= */ ImmutableMap.of(),
-              /* captureFingerprintGestureIdToAnnouncements= */ ImmutableMap.of());
-        } else {
-          gestureController.setCaptureGestureIdToAnnouncements(
-              pageConfig.getCaptureGestureIdToAnnouncements(),
-              pageConfig.getCaptureFingerprintGestureIdToAnnouncements());
-        }
-      }
-
-      // Store the current non-finished page ID.
-      if (pageId != PAGE_ID_FINISHED) {
-        // If training page has been switched by user, it means the user may be TalkBack user.
-        if (currentPageId != PAGE_ID_UNKNOWN && pageId != currentPageId) {
-          hasTrainingPageSwitched = true;
-        }
-        setCurrentPageId(pageId);
-      }
-
-      if (pageId == PAGE_ID_WELCOME_TO_TALKBACK || pageId == PAGE_ID_UPDATE_WELCOME) {
-        talkBackService.registerTalkBackExitEventListener();
-      } else {
-        talkBackService.unregisterTalkBackExitEventListener();
-      }
-    }
-
-    @Override
-    public void onTrainingFinish() {
-      talkBackService.setTrainingFinished(true);
-
-      // Request permissions after TalkBack tutorial is finished.
-      if (NotificationUtils.hasPostNotificationPermission(talkBackService)) {
-        talkBackService.helper.flushPendingNotification();
-      } else {
-        // Post notification permission.
-        NotificationUtils.requestPostNotificationPermissionIfNeeded(
-            talkBackService,
-            new BroadcastReceiver() {
-              @Override
-              public void onReceive(Context context, Intent intent) {
-                String[] permissions = intent.getStringArrayExtra(PERMISSIONS);
-                boolean requestPostNotificationPermission =
-                    stream(permissions)
-                        .anyMatch(p -> TextUtils.equals(p, permission.POST_NOTIFICATIONS));
-                if (requestPostNotificationPermission) {
-                  context.unregisterReceiver(this);
-                  // Even if a user declines the notification permission and we still need to make
-                  // notification for some change in talkback upgrade, we will ask permission again.
-                  talkBackService.helper.flushPendingNotification();
-                }
-              }
-            });
-      }
-      // Phone permission.
-      @Nullable CallStateMonitor callStateMonitor = talkBackService.callStateMonitor;
-      @Nullable SharedPreferences prefs = talkBackService.prefs;
-      if (callStateMonitor != null && prefs != null) {
-        callStateMonitor.requestPhonePermissionIfNeeded(prefs);
-      }
-    }
-
-    @Override
-    public void onRequestDisableTalkBack() {
-      talkBackService.requestDisableTalkBack(TYPE_TALKBACK_EXIT_BANNER.ordinal());
-    }
-
-    @Override
-    public Bundle onRequestDynamicFeatureState(Context context) {
-      Bundle data = new Bundle();
-      data.putBoolean(
-          EXTRA_IS_ICON_DETECTION_UNAVAILABLE,
-          talkBackService.getImageCaptioner().needDownloadDialog(ICON_LABEL, ONBOARDING));
-      data.putBoolean(
-          EXTRA_IS_IMAGE_DESCRIPTION_UNAVAILABLE,
-          talkBackService.getImageCaptioner().needDownloadDialog(IMAGE_DESCRIPTION, ONBOARDING));
-      return data;
-    }
-
-    @Override
-    public void onRequestDownloadLibrary(CaptionType type) {
-      talkBackService.imageCaptioner.showDownloadDialogOrAnnounceState(type, ONBOARDING);
-    }
-  }
-
-  /** Accesses the current speech language. */
-  public class SpeechLanguage {
-    /** Gets the current speech language. */
-    public @Nullable Locale getCurrentLanguage() {
-      return TalkBackService.this.getUserPreferredLocale();
-    }
-
-    /**
-     * Sets the current speech language.
-     *
-     * @param speechLanguage null is using the system language.
-     */
-    public void setCurrentLanguage(@Nullable Locale speechLanguage) {
-      TalkBackService.this.setUserPreferredLocale(speechLanguage);
-    }
-  }
-
-  /** Interface for asking service flags to an {@link AccessibilityService}. */
-  public interface ServiceFlagRequester {
-    /**
-     * Attempts to change the service info flag.
-     *
-     * @param flag to specify the service flag to change.
-     * @param requestedState {@code true} to request the service flag, or {@code false} to disable
-     *     the flag from the service.
-     */
-    void requestFlag(int flag, boolean requestedState);
-  }
-
-  /**
-   * Check whether gesture detection is enabled in service side.
-   *
-   * @return true for Android T and 'handle gesture detection' is on.
-   */
-  public interface GestureDetectionState {
-    boolean gestureDetector();
-  }
-
-  /** Whether the user has seen the TalkBack tutorial. */
-  public static final String PREF_FIRST_TIME_USER = "first_time_user";
-
-  /** Whether TalkBack training has been exited by user's request. */
-  public static final String PREF_HAS_TRAINING_FINISHED = "has_training_exit";
-
-  /** Intent to open text-to-speech settings. */
-  public static final String INTENT_TTS_SETTINGS = "com.android.settings.TTS_SETTINGS";
-
-  /** Intent to open text-to-speech settings. */
-  public static final String INTENT_TTS_TV_SETTINGS = "android.settings.TTS_SETTINGS";
-
-  /** Default interactive UI timeout in milliseconds. */
-  public static final int DEFAULT_INTERACTIVE_UI_TIMEOUT_MILLIS = 10000;
-
-  /** Timeout to turn off TalkBack without waiting for callback from TTS. */
-  private static final long TURN_OFF_TIMEOUT_MS = 5000;
-
-  private static final long TURN_OFF_WAIT_PERIOD_MS = 1000;
-
-  /** An active instance of TalkBack. */
-  private static volatile @Nullable TalkBackService instance = null;
-
-  /* Call setAnimationScale with this value will disable animation. */
-  private static final float ANIMATION_OFF = 0;
-
-  private static final String TAG = "TalkBackService";
-
-  private static final boolean IS_DEBUG_BUILD =
-      "eng".equals(Build.TYPE) || "userdebug".equals(Build.TYPE);
-
-  /**
-   * List of key event processors. Processors in the list are sent the event in the order they were
-   * added until a processor consumes the event.
-   */
-  private final List<ServiceKeyEventListener> keyEventListeners = new ArrayList<>();
-
-  /** The current state of the service. */
-  private volatile int serviceState;
-
-  /** Components to receive callbacks on changes in the service's state. */
-  private List<ServiceStateListener> serviceStateListeners = new ArrayList<>();
-
-  /** Controller for speech feedback. */
-  private SpeechControllerImpl speechController;
-
-  /** Controller for diagnostic overlay (developer mode). */
-  private DiagnosticOverlayControllerImpl diagnosticOverlayController;
-
-  /** TB4D Overlay **/
-    private DevInfoOverlayController devInfoOverlayController;
-  /** Staged pipeline for separating interpreters, feedback-mappers, and actors. */
-  private Pipeline pipeline;
-
-  /** Controller for audio and haptic feedback. */
-  private FeedbackController feedbackController;
-
-  /** Watches the proximity sensor, and silences feedback when triggered. */
-  private ProximitySensorListener proximitySensorListener;
-
-  private PassThroughModeActor passThroughModeActor;
-  private CollectionState collectionState;
-  private GlobalVariables globalVariables;
-  private EventFilter eventFilter;
-  private TextEventInterpreter textEventInterpreter;
-  private Compositor compositor;
-  private DirectionNavigationActor.StateReader directionNavigationActorStateReader;
-  private FullScreenReadActor fullScreenReadActor;
-  private EditTextActionHistory editTextActionHistory;
-
-  /** Interface for monitoring current and previous cursor position in editable node */
-  private TextCursorTracker textCursorTracker;
-
-  /** Monitors the call state for the phone device. */
-  private CallStateMonitor callStateMonitor;
-
-  /** Monitors voice actions from other applications */
-  private VoiceActionMonitor voiceActionMonitor;
-
-  /** Monitors speech actions from other applications */
-  private SpeechStateMonitor speechStateMonitor;
-
-  /** Maintains cursor state during explore-by-touch by working around EBT problems. */
-  private ProcessorCursorState processorCursorState;
-
-  /** Controller for manage keyboard commands */
-  private KeyComboManager keyComboManager;
-
-  /** Manager for showing radial menus. */
-  private ListMenuManager menuManager;
-
-  /** Manager for detecting missing labels and handling custom labels. */
-  private TalkBackLabelManager labelManager;
-
-  /** Manager for the screen search feature. */
-  private UniversalSearchManager universalSearchManager;
-
-  /** Orientation monitor for watching orientation changes. */
-  private DeviceConfigurationMonitor deviceConfigurationMonitor;
-
-  /** {@link BroadcastReceiver} for tracking the ringer and screen states. */
-  private RingerModeAndScreenMonitor ringerModeAndScreenMonitor;
-
-  /** {@link BroadcastReceiver} for tracking volume changes. */
-  private VolumeMonitor volumeMonitor;
-
-  /** {@link android.content.BroadcastReceiver} for tracking battery status changes. */
-  private BatteryMonitor batteryMonitor;
-
-  /** {@link BroadcastReceiver} for tracking headphone connected status changes. */
-  private HeadphoneStateMonitor headphoneStateMonitor;
-
-  /** Tracks changes to audio output and provides information on what types of audio are playing. */
-  private AudioPlaybackMonitor audioPlaybackMonitor;
-
-  /** Manages screen dimming */
-  private DimScreenActor dimScreenController;
-
-  /** The television controller; non-null if the device is a television (Android TV). */
-  private TelevisionNavigationController televisionNavigationController;
-
-  private TelevisionDPadManager televisionDPadManager;
-
-  /** The analytics instance, used for sending data to Google Analytics. */
-  private TalkBackAnalyticsImpl analytics;
-
-  /** Callback to be invoked when fingerprint gestures are being used for accessibility. */
-  private FingerprintGestureCallback fingerprintGestureCallback;
-
-  /** Controller for the selector */
-  private SelectorController selectorController;
-
-  /** Controller for handling gestures */
-  private GestureController gestureController;
-
-  /** Speech recognition wrapper for voice commands */
-  private SpeechRecognizerActor speechRecognizer;
-
-  /** Processor for voice commands */
-  private VoiceCommandProcessor voiceCommandProcessor;
-
-  /** Shared preferences used within TalkBack. */
-  private SharedPreferences prefs;
-
-  /** The system's uncaught exception handler */
-  private UncaughtExceptionHandler systemUeh;
-
-  /** The system feature if the device supports touch screen */
-  private boolean supportsTouchScreen = true;
-
-  /** Feature flag from P/H experimentation framework, for using service gesture detection. */
-  private boolean gestureDetectionFeatureFlag = true;
-
-  /** Whether the current root node is dirty or not. */
-  private boolean isRootNodeDirty = true;
-
-  /** Keep Track of current root node. */
-  private AccessibilityNodeInfo rootNode;
-
-  private AccessibilityEventProcessor accessibilityEventProcessor;
-
-  /** Interprets subtree-change event, and sends interpretations to the pipeline. */
-  private SubtreeChangeEventInterpreter subtreeChangeEventInterpreter;
-
-  /** Keeps track of whether we need to run the locked-boot-completed callback when connected. */
-  private boolean lockedBootCompletedPending;
-
-  private final InputModeTracker inputModeTracker = new InputModeTracker();
-  private WindowEventInterpreter windowEventInterpreter;
-  private ScreenFeedbackManager processorScreen;
-  private @Nullable ProcessorMagnification processorMagnification;
-  private final DisableTalkBackCompleteAction disableTalkBackCompleteAction =
-      new DisableTalkBackCompleteAction();
-  private SpeakPasswordsManager speakPasswordsManager;
-  private final FormFactorUtils formFactorUtils = FormFactorUtils.getInstance();
-
-  // Focus logic
-  private AccessibilityFocusMonitor accessibilityFocusMonitor;
-  private AccessibilityFocusInterpreter accessibilityFocusInterpreter;
-  private FocusActor focuser;
-  private FocusFinder focusFinder;
-  private InputFocusInterpreter inputFocusInterpreter;
-  private ScrollPositionInterpreter scrollPositionInterpreter;
-  private ScreenStateMonitor screenStateMonitor;
-  private InputMethodMonitor inputMethodMonitor;
-  private DisplayMonitor displayMonitor;
-  private ProcessorEventQueue processorEventQueue;
-  private ProcessorPhoneticLetters processorPhoneticLetters;
-
-  private BrailleDisplay brailleDisplay;
-  private BrailleImeForTalkBackProvider brailleImeForTalkBackProvider;
-
-  private GestureShortcutMapping gestureShortcutMapping;
-  private NodeMenuRuleProcessor nodeMenuRuleProcessor;
-  private PrimesController primesController;
-  private SpeechLanguage speechLanguage;
-  private ImageCaptioner imageCaptioner;
-  private TalkBackExitController talkBackExitController;
-
-  private @Nullable Boolean useServiceGestureDetection;
-  private LanguageActor languageActor;
-  // In general, volume key should work as pass through mode, unless the touch interaction is
-  // ongoing. isTouchInteracting denotes the occurrence of key event is in the time window between
-  // TYPE_TOUCH_INTERACTION_START and TYPE_TOUCH_INTERACTION_END will be considered as passthrough
-  // window.
-  private boolean isTouchInteracting = false;
-  // In order to handle key action down/up in pair for the same functions.
-  // Records whether the last keystroke of VolumeUp key occurred in the passthrough window.
-  private boolean volumeUpKeyPressedInPassThroughWindow = false;
-  // Records whether the last keystroke of VolumeDown key occurred in the passthrough window.
-  private boolean volumeDownKeyPressedInPassThroughWindow = false;
-  private TouchInteractionMonitor mainTouchInteractionMonitor;
-
-  private final @NonNull Map<Integer, TouchInteractionMonitor> displayIdToTouchInteractionMonitor =
-      new HashMap<>();
-
-  private IpcClientCallbackImpl ipcClientCallback;
-  private BootReceiver bootReceiver;
-
-  /** A helper to smoothly migrate from old version to the latest version for TalkBack. */
-  private TalkBackUpdateHelper helper;
-
-  private EventLatencyLogger eventLatencyLogger;
-
-  @Override
-  public void onCreate() {
-    bootReceiver = new BootReceiver();
-    ContextCompat.registerReceiver(this, bootReceiver, BootReceiver.getFilter(), RECEIVER_EXPORTED);
-    super.onCreate();
-
-    this.setTheme(R.style.TalkbackBaseTheme);
-
-    instance = this;
-    setServiceState(ServiceStateListener.SERVICE_STATE_INACTIVE);
-
-    systemUeh = Thread.getDefaultUncaughtExceptionHandler();
-    Thread.setDefaultUncaughtExceptionHandler(this);
-  }
-
-  /**
-   * Calculates the volume for {@link SpeechControllerImpl#setSpeechVolume(float)} when announcing
-   * "TalkBack off".
-   *
-   * <p>TalkBack switches to use {@link AudioManager#STREAM_ACCESSIBILITY} from Android O. However,
-   * when announcing "TalkBack off" before turning TalkBack off, the audio goes through {@link
-   * AudioManager#STREAM_MUSIC}. It's because accessibility stream has already been shut down before
-   * {@link #onUnbind(Intent)} is called.
-   *
-   * <p>To work around this issue, it's not recommended to directly override media stream volume.
-   * Instead, we can adjust the relative TTS volume to match the original accessibility stream
-   * volume.
-   *
-   * @return TTS volume in [0.0f, 1.0f].
-   */
-  private float calculateFinalAnnouncementVolume() {
-    if (!FeatureSupport.hasAccessibilityAudioStream(this)) {
-      return 1.0f;
-    }
-    AudioManager audioManager = (AudioManager) getSystemService(Context.AUDIO_SERVICE);
-
-    int musicStreamVolume = audioManager.getStreamVolume(AudioManager.STREAM_MUSIC);
-    int musicStreamMaxVolume = audioManager.getStreamMaxVolume(AudioManager.STREAM_MUSIC);
-    int accessibilityStreamVolume =
-        (volumeMonitor == null) ? -1 : volumeMonitor.getCachedAccessibilityStreamVolume();
-    int accessibilityStreamMaxVolume =
-        (volumeMonitor == null) ? -1 : volumeMonitor.getCachedAccessibilityMaxVolume();
-    if (musicStreamVolume <= 0
-        || musicStreamMaxVolume <= 0
-        || accessibilityStreamVolume < 0
-        || accessibilityStreamMaxVolume <= 0) {
-      // Do not adjust volume if music stream is muted, or when any volume is invalid.
-      return 1.0f;
-    }
-    if (accessibilityStreamVolume == 0) {
-      return 0.0f;
-    }
-
-    // Depending on devices/API level, a stream might have 7 steps or 15 steps adjustment.
-    // We need to normalize the values to eliminate this difference.
-    float musicVolumeFraction = (float) musicStreamVolume / musicStreamMaxVolume;
-    float accessibilityVolumeFraction =
-        (float) accessibilityStreamVolume / accessibilityStreamMaxVolume;
-    if (musicVolumeFraction <= accessibilityVolumeFraction) {
-      // Do not adjust volume when a11y stream volume is louder than music stream volume.
-      return 1.0f;
-    }
-
-    // AudioManager measures the volume in dB scale, while TTS measures it in linear scale. We need
-    // to apply exponential operation to map dB/logarithmic-scaled diff value into linear-scaled
-    // multiplier value.
-    // The dB scaling could be different based on devices/OEMs/streams, which is not under our
-    // control.
-    // What we can do is to try our best to adjust the volume and avoid sudden volume increase.
-    // TODO: The parameters in Math.pow() are results from experiments. Feel free to change
-    // them.
-    return (float) Math.pow(10.0f, (accessibilityVolumeFraction - musicVolumeFraction) / 0.4f);
-  }
-
-  @Override
-  public boolean onUnbind(Intent intent) {
-    final long turningOffTime = System.currentTimeMillis();
-    interruptAllFeedback(/* stopTtsSpeechCompletely= */ false);
-    storeTalkBackUserUsage();
-    if (pipeline != null) {
-      pipeline.onUnbind(calculateFinalAnnouncementVolume(), disableTalkBackCompleteAction);
-        interruptAllFeedback(false /* stopTtsSpeechCompletely */); // TB4D
-    }
-    if (gestureShortcutMapping != null) {
-      gestureShortcutMapping.onUnbind();
-    }
-    if (ringerModeAndScreenMonitor != null) {
-      ringerModeAndScreenMonitor.stopMonitoring(this);
-      ringerModeAndScreenMonitor.clearListeners();
-    }
-    while (true) {
-      synchronized (disableTalkBackCompleteAction) {
-        try {
-          disableTalkBackCompleteAction.wait(TURN_OFF_WAIT_PERIOD_MS);
-        } catch (InterruptedException e) {
-          // Do nothing
-        }
-        if (System.currentTimeMillis() - turningOffTime > TURN_OFF_TIMEOUT_MS
-            || disableTalkBackCompleteAction.isDone) {
-          break;
-        }
-      }
-    }
-    // Resume animation if necessary.
-    if (prefs != null) { // Protect from early unbind case which the preference is not yet created.
-      enableAnimation(/* enable= */ true);
-    }
-    return false;
-  }
-
-  @Override
-  public void onDestroy() {
-<<<<<<< HEAD
-      // INFO: TalkBack For Developers modification
-      AdbReceiver.unregisterAdbReceiver(this);
-      // ------------------------------------------
-=======
->>>>>>> dcddeddc
-    if (eventLatencyLogger != null) {
-      eventLatencyLogger.destroy();
-    }
-
-    if (shouldUseTalkbackGestureDetection()) {
-      unregisterGestureDetection();
-    }
-
-    if (bootReceiver != null) {
-      unregisterReceiver(bootReceiver);
-      bootReceiver = null;
-    }
-
-    if (passThroughModeActor != null) {
-      passThroughModeActor.onDestroy();
-    }
-
-    if (displayMonitor != null) {
-      displayMonitor.clearListeners();
-    }
-
-    if (ipcClientCallback != null) {
-      ipcClientCallback.notifyServerOnDestroyIfNecessary();
-      ipcClientCallback.clearServerOnDestroyListener();
-    }
-
-    super.onDestroy();
-
-    if (isServiceActive()) {
-      suspendInfrastructure();
-    }
-
-    instance = null;
-    // Shutdown and unregister all components.
-    shutdownInfrastructure();
-    setServiceState(ServiceStateListener.SERVICE_STATE_INACTIVE);
-    serviceStateListeners.clear();
-    if (televisionNavigationController != null) {
-      televisionNavigationController.onDestroy();
-    }
-
-    // When TalkBack off, also disable the option of TalkBack gesture detection if the flag from the
-    // P/H experimental framework is off. So next time when the user turns on TalkBack, it will not
-    // use the gesture detection.
-    if (!gestureDetectionFeatureFlag) {
-      prefs
-          .edit()
-          .putBoolean(getString(R.string.pref_talkback_gesture_detection_key), false)
-          .apply();
-    }
-  }
-
-  @Override
-  public void onConfigurationChanged(Configuration newConfig) {
-    this.getTheme().applyStyle(R.style.TalkbackBaseTheme, /* force= */ true);
-
-    // onConfigurationChanged may be called before TalkBack initialization. To avoid crash, each
-    // listener should checks the instance is null or not.
-    if (universalSearchManager != null) {
-      pipeline
-          .getFeedbackReturner()
-          .returnFeedback(EVENT_ID_UNTRACKED, Feedback.renewOverlay(newConfig));
-    }
-
-    if (isServiceActive() && (deviceConfigurationMonitor != null)) {
-      deviceConfigurationMonitor.onConfigurationChanged(newConfig);
-    }
-
-    if (gestureShortcutMapping != null) {
-      gestureShortcutMapping.onConfigurationChanged(newConfig);
-    }
-
-    if (keyComboManager != null) {
-      keyComboManager.onConfigurationChanged(newConfig);
-    }
-
-    if (pipeline != null) {
-      resetTouchExplorePassThrough();
-      pipeline
-          .getFeedbackReturner()
-          .returnFeedback(
-              EVENT_ID_UNTRACKED, Feedback.deviceInfo(Action.CONFIG_CHANGED, newConfig));
-    }
-  }
-
-  @Override
-  public void onAccessibilityEvent(AccessibilityEvent event) {
-    Performance perf = Performance.getInstance();
-    EventId eventId = perf.onEventReceived(event);
-    int eventType = event.getEventType();
-    if (eventType == AccessibilityEvent.TYPE_TOUCH_INTERACTION_START) {
-      // TODO: Could move the logic of TOUCH_INTERACTION related event handling out of
-      // TalkBackService, and concentrated in a dedicated module such as ?
-      isTouchInteracting = true;
-      pipeline
-          .getFeedbackReturner()
-          .returnFeedback(EVENT_ID_UNTRACKED, Feedback.focus(RENEW_ENSURE_FOCUS));
-      pipeline
-          .getFeedbackReturner()
-          .returnFeedback(
-              Performance.EVENT_ID_UNTRACKED,
-              Feedback.speech(INVALIDATE_FREQUENT_CONTENT_CHANGE_CACHE));
-    } else if (eventType == AccessibilityEvent.TYPE_TOUCH_INTERACTION_END) {
-      isTouchInteracting = false;
-    }
-
-    accessibilityEventProcessor.onAccessibilityEvent(event, eventId);
-    perf.onHandlerDone(eventId);
-
-    if (brailleDisplay != null) {
-      brailleDisplay.onAccessibilityEvent(event);
-    }
-
-    // Re-apply diagnosis-mode logging, in case other accessibility-services changed the shared
-    // log-level preference.
-    enforceDiagnosisModeLogging();
-
-    if (diagnosticOverlayController != null) {
-      diagnosticOverlayController.displayEvent(event);
-    }
-    // TODO: Quintin: Evaluate
+    public void onAccessibilityEvent(AccessibilityEvent event) {
+        Performance perf = Performance.getInstance();
+        EventId eventId = perf.onEventReceived(event);
+        int eventType = event.getEventType();
+        if (eventType == AccessibilityEvent.TYPE_TOUCH_INTERACTION_START) {
+            // TODO: Could move the logic of TOUCH_INTERACTION related event handling out of
+            // TalkBackService, and concentrated in a dedicated module such as ?
+            isTouchInteracting = true;
+            pipeline
+                    .getFeedbackReturner()
+                    .returnFeedback(EVENT_ID_UNTRACKED, Feedback.focus(RENEW_ENSURE_FOCUS));
+            pipeline
+                    .getFeedbackReturner()
+                    .returnFeedback(
+                            Performance.EVENT_ID_UNTRACKED,
+                            Feedback.speech(INVALIDATE_FREQUENT_CONTENT_CHANGE_CACHE));
+        } else if (eventType == AccessibilityEvent.TYPE_TOUCH_INTERACTION_END) {
+            isTouchInteracting = false;
+        }
+
+        accessibilityEventProcessor.onAccessibilityEvent(event, eventId);
+        perf.onHandlerDone(eventId);
+
+        if (brailleDisplay != null) {
+            brailleDisplay.onAccessibilityEvent(event);
+        }
+
+        // Re-apply diagnosis-mode logging, in case other accessibility-services changed the shared
+        // log-level preference.
+        enforceDiagnosisModeLogging();
+
+        if (diagnosticOverlayController != null) {
+            diagnosticOverlayController.displayEvent(event);
+        }
+        // TODO: Quintin: Evaluate
 //        if (devOverlayController != null) {
 //            devOverlayController.displayFeedback(event);
 //        }
-  }
-
-  public boolean supportsTouchScreen() {
-    return supportsTouchScreen;
-  }
-
-  @Override
-  public @Nullable AccessibilityNodeInfo getRootInActiveWindow() {
-    if (isRootNodeDirty || rootNode == null) {
-      rootNode = super.getRootInActiveWindow();
-      isRootNodeDirty = false;
-    }
-    return rootNode == null ? null : AccessibilityNodeInfo.obtain(rootNode);
-  }
-
-  public void setRootDirty(boolean rootIsDirty) {
-    isRootNodeDirty = rootIsDirty;
-  }
-
-  private void setServiceState(int newState) {
-    if (serviceState == newState) {
-      return;
-    }
-
-    serviceState = newState;
-    for (ServiceStateListener listener : serviceStateListeners) {
-      listener.onServiceStateChanged(newState);
-    }
-  }
-
-  public void addServiceStateListener(ServiceStateListener listener) {
-    if (listener != null) {
-      serviceStateListeners.add(listener);
-    }
-  }
-
-  public void removeServiceStateListener(ServiceStateListener listener) {
-    if (listener != null) {
-      serviceStateListeners.remove(listener);
-    }
-  }
-
-  /** Stops all delayed events in the service. */
-  public void clearQueues() {
-    interruptAllFeedback(/* stopTtsSpeechCompletely= */ false);
-    processorEventQueue.clearQueue();
-    if (windowEventInterpreter != null) {
-      windowEventInterpreter.clearQueue();
-    }
-    // TODO: Clear queues wherever there are message handlers that delay event processing.
-  }
-
-  private boolean shouldInterruptByAnyKeyEvent() {
-    return !fullScreenReadActor.isActive();
-  }
-
-  /**
-   * Wrapper around {@link #onKeyEventInternal} that measures the latency.
-   *
-   * <p>Subclasses can override {@link #onKeyEventInternal} instead of this.
-   */
-  @Override
-  protected final boolean onKeyEvent(KeyEvent keyEvent) {
-    boolean result = onKeyEventInternal(keyEvent);
-
-    if (primesController != null) {
-      // We use keyEvent.getEventTime() as starting point because we don't know how long the
-      // message was enqueued before onKeyEvent() has started.
-      primesController.recordDuration(
-          TimerAction.KEY_EVENT, keyEvent.getEventTime(), SystemClock.uptimeMillis());
-    }
-
-    return result;
-  }
-
-  /** Handles a key event and returns whether it should be considered consumed. */
-  protected boolean onKeyEventInternal(KeyEvent keyEvent) {
-    int keyCode = keyEvent.getKeyCode();
-    int keyAction = keyEvent.getAction();
-
-    if (keyCode == KeyEvent.KEYCODE_UNKNOWN) {
-      // Tapping on fingerprint sensor somehow files KeyEvent with KEYCODE_UNKNOWN, which will
-      // change input mode to keyboard, and cancel pending accessibility hints. It is OK to just
-      // ignore these KeyEvents since they're unused in TalkBack.
-      return false;
-    }
-    boolean passThroughThisKey = false;
-    if (keyAction == KeyEvent.ACTION_DOWN) {
-      switch (keyCode) {
-        case KeyEvent.KEYCODE_VOLUME_DOWN:
-          passThroughThisKey = !isTouchInteracting && !isBrailleImeTouchInteracting();
-          volumeDownKeyPressedInPassThroughWindow = passThroughThisKey;
-          break;
-        case KeyEvent.KEYCODE_VOLUME_UP:
-          passThroughThisKey = !isTouchInteracting && !isBrailleImeTouchInteracting();
-          volumeUpKeyPressedInPassThroughWindow = passThroughThisKey;
-          break;
-        default:
-          break;
-      }
-    } else { // KeyEvent.ACTION_UP
-      switch (keyCode) {
-        case KeyEvent.KEYCODE_VOLUME_DOWN:
-          passThroughThisKey = volumeDownKeyPressedInPassThroughWindow;
-          volumeDownKeyPressedInPassThroughWindow = false;
-          break;
-        case KeyEvent.KEYCODE_VOLUME_UP:
-          passThroughThisKey = volumeUpKeyPressedInPassThroughWindow;
-          volumeUpKeyPressedInPassThroughWindow = false;
-          break;
-        default:
-          break;
-      }
-    }
-    if (passThroughThisKey) {
-      return false;
-    }
-
-    if (keyAction == KeyEvent.ACTION_DOWN) {
-      textEventInterpreter.setLastKeyEventTime(keyEvent.getEventTime());
-    }
-    Performance perf = Performance.getInstance();
-    EventId eventId = perf.onEventReceived(keyEvent);
-
-    if (isServiceActive()) {
-      // Stop the TTS engine when any key (except for volume up/down key) is pressed on physical
-      // keyboard.
-      if (shouldInterruptByAnyKeyEvent()
-          && keyEvent.getDeviceId() != 0
-          && keyAction == KeyEvent.ACTION_DOWN
-          && keyCode != KeyEvent.KEYCODE_VOLUME_DOWN
-          && keyCode != KeyEvent.KEYCODE_VOLUME_UP) {
+    }
+
+    public boolean supportsTouchScreen() {
+        return supportsTouchScreen;
+    }
+
+    @Override
+    public @Nullable AccessibilityNodeInfo getRootInActiveWindow() {
+        if (isRootNodeDirty || rootNode == null) {
+            rootNode = super.getRootInActiveWindow();
+            isRootNodeDirty = false;
+        }
+        return rootNode == null ? null : AccessibilityNodeInfo.obtain(rootNode);
+    }
+
+    public void setRootDirty(boolean rootIsDirty) {
+        isRootNodeDirty = rootIsDirty;
+    }
+
+    private void setServiceState(int newState) {
+        if (serviceState == newState) {
+            return;
+        }
+
+        serviceState = newState;
+        for (ServiceStateListener listener : serviceStateListeners) {
+            listener.onServiceStateChanged(newState);
+        }
+    }
+
+    public void addServiceStateListener(ServiceStateListener listener) {
+        if (listener != null) {
+            serviceStateListeners.add(listener);
+        }
+    }
+
+    public void removeServiceStateListener(ServiceStateListener listener) {
+        if (listener != null) {
+            serviceStateListeners.remove(listener);
+        }
+    }
+
+    /**
+     * Stops all delayed events in the service.
+     */
+    public void clearQueues() {
         interruptAllFeedback(/* stopTtsSpeechCompletely= */ false);
-      }
-    }
-
-    // Pass KeyEvents to Mappers, un-consumed.
-    if (pipeline != null) {
-      pipeline.getInterpretationReceiver().input(eventId, new Interpretation.Key(keyEvent));
-    }
-
-    for (ServiceKeyEventListener listener : keyEventListeners) {
-      if (!isServiceActive() && !listener.processWhenServiceSuspended()) {
-        continue;
-      }
-
-      if (listener.onKeyEvent(keyEvent, eventId)) {
+        processorEventQueue.clearQueue();
+        if (windowEventInterpreter != null) {
+            windowEventInterpreter.clearQueue();
+        }
+        // TODO: Clear queues wherever there are message handlers that delay event processing.
+    }
+
+    private boolean shouldInterruptByAnyKeyEvent() {
+        return !fullScreenReadActor.isActive();
+    }
+
+    /**
+     * Wrapper around {@link #onKeyEventInternal} that measures the latency.
+     *
+     * <p>Subclasses can override {@link #onKeyEventInternal} instead of this.
+     */
+    @Override
+    protected final boolean onKeyEvent(KeyEvent keyEvent) {
+        boolean result = onKeyEventInternal(keyEvent);
+
+        if (primesController != null) {
+            // We use keyEvent.getEventTime() as starting point because we don't know how long the
+            // message was enqueued before onKeyEvent() has started.
+            primesController.recordDuration(
+                    TimerAction.KEY_EVENT, keyEvent.getEventTime(), SystemClock.uptimeMillis());
+        }
+
+        return result;
+    }
+
+    /**
+     * Handles a key event and returns whether it should be considered consumed.
+     */
+    protected boolean onKeyEventInternal(KeyEvent keyEvent) {
+        int keyCode = keyEvent.getKeyCode();
+        int keyAction = keyEvent.getAction();
+
+        if (keyCode == KeyEvent.KEYCODE_UNKNOWN) {
+            // Tapping on fingerprint sensor somehow files KeyEvent with KEYCODE_UNKNOWN, which will
+            // change input mode to keyboard, and cancel pending accessibility hints. It is OK to just
+            // ignore these KeyEvents since they're unused in TalkBack.
+            return false;
+        }
+        boolean passThroughThisKey = false;
+        if (keyAction == KeyEvent.ACTION_DOWN) {
+            switch (keyCode) {
+                case KeyEvent.KEYCODE_VOLUME_DOWN:
+                    passThroughThisKey = !isTouchInteracting && !isBrailleImeTouchInteracting();
+                    volumeDownKeyPressedInPassThroughWindow = passThroughThisKey;
+                    break;
+                case KeyEvent.KEYCODE_VOLUME_UP:
+                    passThroughThisKey = !isTouchInteracting && !isBrailleImeTouchInteracting();
+                    volumeUpKeyPressedInPassThroughWindow = passThroughThisKey;
+                    break;
+                default:
+                    break;
+            }
+        } else { // KeyEvent.ACTION_UP
+            switch (keyCode) {
+                case KeyEvent.KEYCODE_VOLUME_DOWN:
+                    passThroughThisKey = volumeDownKeyPressedInPassThroughWindow;
+                    volumeDownKeyPressedInPassThroughWindow = false;
+                    break;
+                case KeyEvent.KEYCODE_VOLUME_UP:
+                    passThroughThisKey = volumeUpKeyPressedInPassThroughWindow;
+                    volumeUpKeyPressedInPassThroughWindow = false;
+                    break;
+                default:
+                    break;
+            }
+        }
+        if (passThroughThisKey) {
+            return false;
+        }
+
+        if (keyAction == KeyEvent.ACTION_DOWN) {
+            textEventInterpreter.setLastKeyEventTime(keyEvent.getEventTime());
+        }
+        Performance perf = Performance.getInstance();
+        EventId eventId = perf.onEventReceived(keyEvent);
+
+        if (isServiceActive()) {
+            // Stop the TTS engine when any key (except for volume up/down key) is pressed on physical
+            // keyboard.
+            if (shouldInterruptByAnyKeyEvent()
+                    && keyEvent.getDeviceId() != 0
+                    && keyAction == KeyEvent.ACTION_DOWN
+                    && keyCode != KeyEvent.KEYCODE_VOLUME_DOWN
+                    && keyCode != KeyEvent.KEYCODE_VOLUME_UP) {
+                interruptAllFeedback(/* stopTtsSpeechCompletely= */ false);
+            }
+        }
+
+        // Pass KeyEvents to Mappers, un-consumed.
+        if (pipeline != null) {
+            pipeline.getInterpretationReceiver().input(eventId, new Interpretation.Key(keyEvent));
+        }
+
+        for (ServiceKeyEventListener listener : keyEventListeners) {
+            if (!isServiceActive() && !listener.processWhenServiceSuspended()) {
+                continue;
+            }
+
+            if (listener.onKeyEvent(keyEvent, eventId)) {
+                perf.onHandlerDone(eventId);
+                return true;
+            }
+        }
+
+        return false;
+    }
+
+    private boolean isBrailleImeTouchInteracting() {
+        return getBrailleImeForTalkBack() != null && getBrailleImeForTalkBack().isTouchInteracting();
+    }
+
+    @Override
+    protected boolean onGesture(int gestureId) {
+        return handleOnGestureById(gestureId);
+    }
+
+    @Override
+    public boolean onGesture(AccessibilityGestureEvent accessibilityGestureEvent) {
+        if (handleOnGestureById(accessibilityGestureEvent.getGestureId())) {
+            pipeline
+                    .getFeedbackReturner()
+                    .returnFeedback(
+                            Performance.EVENT_ID_UNTRACKED, Feedback.saveGesture(accessibilityGestureEvent));
+            return true;
+        }
+        return false;
+    }
+
+    /**
+     * Called by {@link TouchInteractionMonitor} when gesture detection started.
+     */
+    public void onGestureDetectionStarted() {
+        if (processorPhoneticLetters != null) {
+            processorPhoneticLetters.cancelPhoneticLetter(EVENT_ID_UNTRACKED);
+        }
+    }
+
+    private boolean handleOnGestureById(int gestureId) {
+        if (!isServiceActive()) {
+            return false;
+        }
+        Performance perf = Performance.getInstance();
+        EventId eventId = perf.onGestureEventReceived(gestureId);
+        primesController.startTimer(TimerAction.GESTURE_EVENT);
+
+        switch (gestureId) {
+            case GESTURE_FAKED_SPLIT_TYPING:
+                analytics.onGesture(GESTURE_SPLIT_TAP);
+                break;
+            case GESTURE_DOUBLE_TAP:
+            case GESTURE_DOUBLE_TAP_AND_HOLD:
+                // Double-tap/Double-tap-and-hold are not necessary to count here.
+                break;
+            default:
+                analytics.onGesture(gestureId);
+        }
+
+        if (gestureShortcutMapping.isSupportedGesture(gestureId)) {
+            getFeedbackController().playAuditory(R.raw.gesture_end, eventId);
+        }
+
+        gestureController.onGesture(gestureId, eventId);
+        if (gestureId == GESTURE_FAKED_SPLIT_TYPING && mainTouchInteractionMonitor != null) {
+            mainTouchInteractionMonitor.requestTouchExploration();
+        }
+
+        // Measure latency.
+        // Preceding event handling frequently initiates a framework action, which in turn
+        // cascades a focus event, which in turn generates feedback.
         perf.onHandlerDone(eventId);
+        primesController.stopTimer(TimerAction.GESTURE_EVENT);
         return true;
-      }
-    }
-
-    return false;
-  }
-
-  private boolean isBrailleImeTouchInteracting() {
-    return getBrailleImeForTalkBack() != null && getBrailleImeForTalkBack().isTouchInteracting();
-  }
-
-  @Override
-  protected boolean onGesture(int gestureId) {
-    return handleOnGestureById(gestureId);
-  }
-
-  @Override
-  public boolean onGesture(AccessibilityGestureEvent accessibilityGestureEvent) {
-    if (handleOnGestureById(accessibilityGestureEvent.getGestureId())) {
-      pipeline
-          .getFeedbackReturner()
-          .returnFeedback(
-              Performance.EVENT_ID_UNTRACKED, Feedback.saveGesture(accessibilityGestureEvent));
-      return true;
-    }
-    return false;
-  }
-
-  /** Called by {@link TouchInteractionMonitor} when gesture detection started. */
-  public void onGestureDetectionStarted() {
-    if (processorPhoneticLetters != null) {
-      processorPhoneticLetters.cancelPhoneticLetter(EVENT_ID_UNTRACKED);
-    }
-  }
-
-  private boolean handleOnGestureById(int gestureId) {
-    if (!isServiceActive()) {
-      return false;
-    }
-    Performance perf = Performance.getInstance();
-    EventId eventId = perf.onGestureEventReceived(gestureId);
-    primesController.startTimer(TimerAction.GESTURE_EVENT);
-
-    switch (gestureId) {
-      case GESTURE_FAKED_SPLIT_TYPING:
-        analytics.onGesture(GESTURE_SPLIT_TAP);
-        break;
-      case GESTURE_DOUBLE_TAP:
-      case GESTURE_DOUBLE_TAP_AND_HOLD:
-        // Double-tap/Double-tap-and-hold are not necessary to count here.
-        break;
-      default:
-        analytics.onGesture(gestureId);
-    }
-
-    if (gestureShortcutMapping.isSupportedGesture(gestureId)) {
-      getFeedbackController().playAuditory(R.raw.gesture_end, eventId);
-    }
-
-    gestureController.onGesture(gestureId, eventId);
-    if (gestureId == GESTURE_FAKED_SPLIT_TYPING && mainTouchInteractionMonitor != null) {
-      mainTouchInteractionMonitor.requestTouchExploration();
-    }
-
-    // Measure latency.
-    // Preceding event handling frequently initiates a framework action, which in turn
-    // cascades a focus event, which in turn generates feedback.
-    perf.onHandlerDone(eventId);
-    primesController.stopTimer(TimerAction.GESTURE_EVENT);
-    return true;
-  }
-
-  public GestureController getGestureController() {
-    if (gestureController == null) {
-      throw new IllegalStateException("mGestureController has not been initialized");
-    }
-
-    return gestureController;
-  }
-
-  // TODO: As controller logic moves to pipeline, delete this function.
-  public SpeechControllerImpl getSpeechController() {
-    if (speechController == null) {
-      throw new IllegalStateException("mSpeechController has not been initialized");
-    }
-
-    return speechController;
-  }
-
-  public FeedbackController getFeedbackController() {
-    if (feedbackController == null) {
-      throw new IllegalStateException("mFeedbackController has not been initialized");
-    }
-
-    return feedbackController;
-  }
-
-  public VoiceActionMonitor getVoiceActionMonitor() {
-    if (voiceActionMonitor == null) {
-      throw new IllegalStateException("mVoiceActionMonitor has not been initialized");
-    }
-
-    return voiceActionMonitor;
-  }
-
-  public KeyComboManager getKeyComboManager() {
-    return keyComboManager;
-  }
-
-  public TalkBackLabelManager getLabelManager() {
-    if (labelManager == null) {
-      throw new IllegalStateException("mLabelManager has not been initialized");
-    }
-
-    return labelManager;
-  }
-
-  public TalkBackAnalyticsImpl getAnalytics() {
-    if (analytics == null) {
-      throw new IllegalStateException("mAnalytics has not been initialized");
-    }
-
-    return analytics;
-  }
-
-  @VisibleForTesting
-  public ImageCaptioner getImageCaptioner() {
-    if (imageCaptioner == null) {
-      throw new IllegalArgumentException("imageCaptioner has not been initialized");
-    }
-    return imageCaptioner;
-  }
-
-  /**
-   * Obtains the shared instance of TalkBack's {@link TelevisionNavigationController} if the current
-   * device is a television. Otherwise returns {@code null}.
-   */
-  public TelevisionNavigationController getTelevisionNavigationController() {
-    return televisionNavigationController;
-  }
-
-  @VisibleForTesting
-  public TextCursorTracker getTextCursorTracker() {
-    return textCursorTracker;
-  }
-
-  @VisibleForTesting
-  public RingerModeAndScreenMonitor getRingerModeAndScreenMonitor() {
-    return ringerModeAndScreenMonitor;
-  }
-
-  @VisibleForTesting
-  public GlobalVariables getGlobalVariables() {
-    return globalVariables;
-  }
-
-  @VisibleForTesting
-  IpcClientCallback getIpcClientCallback() {
-    return ipcClientCallback;
-  }
-
-  /**
-   * Registers the dialog to {@link RingerModeAndScreenMonitor} for screen monitor and {@link
-   * DeviceConfigurationMonitor} for device orientation..
-   */
-  public void registerDialog(DialogInterface dialog, boolean hasEditText) {
-    if (ringerModeAndScreenMonitor != null) {
-      ringerModeAndScreenMonitor.registerDialog(dialog);
-    }
-    if (deviceConfigurationMonitor != null
-        && hasEditText
-        && dialog instanceof A11yAlertDialogWrapper) {
-      deviceConfigurationMonitor.setDialogWithEditText((A11yAlertDialogWrapper) dialog);
-    }
-  }
-
-  /**
-   * Unregisters the dialog from {@link RingerModeAndScreenMonitor} for screen monitor {@link
-   * DeviceConfigurationMonitor} for device orientation.
-   */
-  public void unregisterDialog(DialogInterface dialog) {
-    if (ringerModeAndScreenMonitor != null) {
-      ringerModeAndScreenMonitor.unregisterDialog(dialog);
-    }
-    if (deviceConfigurationMonitor != null) {
-      deviceConfigurationMonitor.setDialogWithEditText(null);
-    }
-  }
-
-  @Override
-  public void onInterrupt() {
-    interruptAllFeedback(/* stopTtsSpeechCompletely= */ false);
-  }
-
-  @Override
-  public boolean isAudioPlaybackActive() {
-    return voiceActionMonitor.isAudioPlaybackActive();
-  }
-
-  @Override
-  public boolean isMicrophoneActiveAndHeadphoneOff() {
-    return voiceActionMonitor.isMicrophoneActiveAndHeadphoneOff();
-  }
-
-  @Override
-  public boolean isSsbActiveAndHeadphoneOff() {
-    return voiceActionMonitor.isSsbActiveAndHeadphoneOff();
-  }
-
-  @Override
-  public boolean isPhoneCallActive() {
-    return voiceActionMonitor.isPhoneCallActive();
-  }
-
-  @Override
-  public void onSpeakingForcedFeedback() {
-    voiceActionMonitor.onSpeakingForcedFeedback();
-  }
-
-  private @Nullable Locale localeByName(String localeName) {
-    @Nullable Set<Voice> voices = speechController.getVoices();
-    if (localeName == null || voices == null) {
-      return null;
-    }
-    Optional<Voice> result =
-        voices.stream()
-            .filter(
-                voice -> {
-                  Set<String> features = voice.getFeatures();
-                  return ((features != null)
-                      && !features.contains(TextToSpeech.Engine.KEY_FEATURE_NOT_INSTALLED)
-                      && !voice.isNetworkConnectionRequired()
-                      && localeName.equals(voice.getLocale().getDisplayName()));
-                })
-            .findFirst();
-
-    return result.map(Voice::getLocale).orElse(null);
-  }
-
-  @Override
-  public void onTtsReady() {
-    @Nullable String localeName =
-        SharedPreferencesUtils.getStringPref(
-            prefs, getResources(), R.string.pref_talkback_prefer_locale_key, 0);
-    compositor.setUserPreferredLanguage(localeByName(localeName));
-  }
-
-  // Interrupts all Talkback feedback. Stops speech from other apps if stopTtsSpeechCompletely
-  // is true.
-  public void interruptAllFeedback(boolean stopTtsSpeechCompletely) {
-
-    if (fullScreenReadActor != null) {
-      fullScreenReadActor.interrupt();
-    }
-
-    if (pipeline != null) {
-      pipeline.interruptAllFeedback(stopTtsSpeechCompletely);
-    }
-  }
-
-  @Override
-  protected void onServiceConnected() {
-    LogUtils.v(TAG, "System bound to service.");
-<<<<<<< HEAD
-
-      // INFO: TalkBack For Developers modification
-      AdbReceiver.registerAdbReceiver(this);
-      // ------------------------------------------
-
-=======
->>>>>>> dcddeddc
-    primesController = new PrimesController();
-    primesController.initialize(getApplication());
-    primesController.startTimer(TimerAction.START_UP);
-
-    SharedPreferencesUtils.migrateSharedPreferences(this);
-    prefs = SharedPreferencesUtils.getSharedPreferences(this);
-
-    if (FeatureFlagReader.logEventBasedLatency(getBaseContext())) {
-      eventLatencyLogger = new EventLatencyLogger(primesController, getApplicationContext(), prefs);
-      eventLatencyLogger.init();
-    }
-
-    if (FeatureFlagReader.usePeriodAsSeparator(getBaseContext())) {
-      CompositorUtils.usePeriodAsSeparator();
-    }
-
-    initializeInfrastructure();
-
-    // Configure logs.
-    LogUtils.setTagPrefix("talkback: ");
-    LogUtils.setParameterCustomizer(
-        (object) -> {
-          if (object instanceof AccessibilityNodeInfoCompat) {
-            return AccessibilityNodeInfoUtils.toStringShort((AccessibilityNodeInfoCompat) object)
-                + "    ";
-          } else if (object instanceof AccessibilityNodeInfo) {
-            return AccessibilityNodeInfoUtils.toStringShort((AccessibilityNodeInfo) object)
-                + "    ";
-          } else if (object instanceof AccessibilityEvent) {
-            return AccessibilityEventUtils.toStringShort((AccessibilityEvent) object) + "    ";
-          } else {
-            return object;
-          }
-        });
-
-    // The service must be connected before getFingerprintGestureController() is called, thus we
-    // cannot initialize fingerprint gesture detection in onCreate().
-    initializeFingerprintGestureCallback();
-
-    resumeInfrastructure();
-
-    // Handle any update actions.
-    helper = new TalkBackUpdateHelper(this);
-    helper.checkUpdate();
-
-    compositor.handleEvent(Compositor.EVENT_SPOKEN_FEEDBACK_ON, EVENT_ID_UNTRACKED);
-
-    // If the locked-boot-completed intent was fired before onServiceConnected, we queued it,
-    // so now we need to run it.
-    if (lockedBootCompletedPending) {
-      onLockedBootCompletedInternal();
-      lockedBootCompletedPending = false;
-    }
-
-    boolean shouldShowTutorial = shouldShowTutorial();
-
-    if (shouldShowTutorial) {
-      // Ignore Onboarding for the first-time user.
-      if (isFirstTimeUser()) {
-        OnboardingInitiator.markAllOnboardingAsShown(this);
-      }
-      if (skipShowingTutorialInLaunching()) {
-        // Jump to training finished state if RRO overlays the skip tutorial in launching TalkBack
-        // stage.
-        ipcClientCallback.onTrainingFinish();
-      } else {
-        // The method of requestPhonePermissionIfNeeded, which is triggered after the tutorial is
-        // finished, is dependent on hasOnboardingForNewFeaturesBeenShown, so we move it at the rear
-        // of markAllOnboardingAsShown.
-        showTutorial();
-      }
-    } else {
-      // We don't need to show the tutorial so we can directly notify the changes.
-      helper.flushPendingNotification();
-      OnboardingInitiator.showOnboardingIfNecessary(this);
-    }
-
-    if (shouldShowTutorial || formFactorUtils.isAndroidTv()) {
-      setFirstTimeUser(false);
-    }
-
-    updateTalkBackEnabledCount();
-
-    // Service gesture detection.
-    if (shouldUseTalkbackGestureDetection()) {
-      registerGestureDetection();
-    }
-
-    primesController.stopTimer(TimerAction.START_UP);
-  }
-
-  /**
-   * ReturnsThe current state of the TalkBack service, or {@code INACTIVE} if the service is not
-   * initialized.
-   */
-  public static int getServiceState() {
-    final TalkBackService service = getInstance();
-    if (service == null) {
-      return ServiceStateListener.SERVICE_STATE_INACTIVE;
-    }
-
-    return service.serviceState;
-  }
-
-  /**
-   * Whether the current TalkBackService instance is running and initialized. This method is useful
-   * for testing because it can be overridden by mocks.
-   */
-  public boolean isInstanceActive() {
-    return serviceState == ServiceStateListener.SERVICE_STATE_ACTIVE;
-  }
-
-  /** Returns{@code true} if TalkBack is running and initialized, {@code false} otherwise. */
-  public static boolean isServiceActive() {
-    return (getServiceState() == ServiceStateListener.SERVICE_STATE_ACTIVE);
-  }
-
-  /** Returns the active TalkBack instance, or {@code null} if not available. */
-  public static @Nullable TalkBackService getInstance() {
-    return instance;
-  }
-
-  /** Initialize {@link FingerprintGestureCallback} for detecting fingerprint gestures. */
-  private void initializeFingerprintGestureCallback() {
-    if (fingerprintGestureCallback != null || !FeatureSupport.isFingerprintGestureSupported(this)) {
-      return;
-    }
-    fingerprintGestureCallback =
-        new FingerprintGestureCallback() {
-          @Override
-          public void onGestureDetected(int gesture) {
-            if (isServiceActive() && gestureController != null) {
-              Performance perf = Performance.getInstance();
-              EventId eventId = perf.onFingerprintGestureEventReceived(gesture);
-
-              LogUtils.v(TAG, "Recognized fingerprint gesture %s", gesture);
-
-              // TODO: Update analytics data.
-              // TODO: Check if we should dismiss radial menu.
-              feedbackController.playAuditory(R.raw.gesture_end, eventId);
-
-              gestureController.onFingerprintGesture(gesture, eventId);
-
-              // Measure latency.
-              // Preceding event handling frequently initiates a framework action, which in turn
-              // cascades a focus event, which in turn generates feedback.
-              perf.onHandlerDone(eventId);
-            }
-          }
-
-          @Override
-          public void onGestureDetectionAvailabilityChanged(boolean available) {
-            LogUtils.v(
+    }
+
+    public GestureController getGestureController() {
+        if (gestureController == null) {
+            throw new IllegalStateException("mGestureController has not been initialized");
+        }
+
+        return gestureController;
+    }
+
+    // TODO: As controller logic moves to pipeline, delete this function.
+    public SpeechControllerImpl getSpeechController() {
+        if (speechController == null) {
+            throw new IllegalStateException("mSpeechController has not been initialized");
+        }
+
+        return speechController;
+    }
+
+    public FeedbackController getFeedbackController() {
+        if (feedbackController == null) {
+            throw new IllegalStateException("mFeedbackController has not been initialized");
+        }
+
+        return feedbackController;
+    }
+
+    public VoiceActionMonitor getVoiceActionMonitor() {
+        if (voiceActionMonitor == null) {
+            throw new IllegalStateException("mVoiceActionMonitor has not been initialized");
+        }
+
+        return voiceActionMonitor;
+    }
+
+    public KeyComboManager getKeyComboManager() {
+        return keyComboManager;
+    }
+
+    public TalkBackLabelManager getLabelManager() {
+        if (labelManager == null) {
+            throw new IllegalStateException("mLabelManager has not been initialized");
+        }
+
+        return labelManager;
+    }
+
+    public TalkBackAnalyticsImpl getAnalytics() {
+        if (analytics == null) {
+            throw new IllegalStateException("mAnalytics has not been initialized");
+        }
+
+        return analytics;
+    }
+
+    @VisibleForTesting
+    public ImageCaptioner getImageCaptioner() {
+        if (imageCaptioner == null) {
+            throw new IllegalArgumentException("imageCaptioner has not been initialized");
+        }
+        return imageCaptioner;
+    }
+
+    /**
+     * Obtains the shared instance of TalkBack's {@link TelevisionNavigationController} if the current
+     * device is a television. Otherwise returns {@code null}.
+     */
+    public TelevisionNavigationController getTelevisionNavigationController() {
+        return televisionNavigationController;
+    }
+
+    @VisibleForTesting
+    public TextCursorTracker getTextCursorTracker() {
+        return textCursorTracker;
+    }
+
+    @VisibleForTesting
+    public RingerModeAndScreenMonitor getRingerModeAndScreenMonitor() {
+        return ringerModeAndScreenMonitor;
+    }
+
+    @VisibleForTesting
+    public GlobalVariables getGlobalVariables() {
+        return globalVariables;
+    }
+
+    @VisibleForTesting
+    IpcClientCallback getIpcClientCallback() {
+        return ipcClientCallback;
+    }
+
+    /**
+     * Registers the dialog to {@link RingerModeAndScreenMonitor} for screen monitor and {@link
+     * DeviceConfigurationMonitor} for device orientation..
+     */
+    public void registerDialog(DialogInterface dialog, boolean hasEditText) {
+        if (ringerModeAndScreenMonitor != null) {
+            ringerModeAndScreenMonitor.registerDialog(dialog);
+        }
+        if (deviceConfigurationMonitor != null
+                && hasEditText
+                && dialog instanceof A11yAlertDialogWrapper) {
+            deviceConfigurationMonitor.setDialogWithEditText((A11yAlertDialogWrapper) dialog);
+        }
+    }
+
+    /**
+     * Unregisters the dialog from {@link RingerModeAndScreenMonitor} for screen monitor {@link
+     * DeviceConfigurationMonitor} for device orientation.
+     */
+    public void unregisterDialog(DialogInterface dialog) {
+        if (ringerModeAndScreenMonitor != null) {
+            ringerModeAndScreenMonitor.unregisterDialog(dialog);
+        }
+        if (deviceConfigurationMonitor != null) {
+            deviceConfigurationMonitor.setDialogWithEditText(null);
+        }
+    }
+
+    @Override
+    public void onInterrupt() {
+        interruptAllFeedback(/* stopTtsSpeechCompletely= */ false);
+    }
+
+    @Override
+    public boolean isAudioPlaybackActive() {
+        return voiceActionMonitor.isAudioPlaybackActive();
+    }
+
+    @Override
+    public boolean isMicrophoneActiveAndHeadphoneOff() {
+        return voiceActionMonitor.isMicrophoneActiveAndHeadphoneOff();
+    }
+
+    @Override
+    public boolean isSsbActiveAndHeadphoneOff() {
+        return voiceActionMonitor.isSsbActiveAndHeadphoneOff();
+    }
+
+    @Override
+    public boolean isPhoneCallActive() {
+        return voiceActionMonitor.isPhoneCallActive();
+    }
+
+    @Override
+    public void onSpeakingForcedFeedback() {
+        voiceActionMonitor.onSpeakingForcedFeedback();
+    }
+
+    private @Nullable Locale localeByName(String localeName) {
+        @Nullable Set<Voice> voices = speechController.getVoices();
+        if (localeName == null || voices == null) {
+            return null;
+        }
+        Optional<Voice> result =
+                voices.stream()
+                        .filter(
+                                voice -> {
+                                    Set<String> features = voice.getFeatures();
+                                    return ((features != null)
+                                            && !features.contains(TextToSpeech.Engine.KEY_FEATURE_NOT_INSTALLED)
+                                            && !voice.isNetworkConnectionRequired()
+                                            && localeName.equals(voice.getLocale().getDisplayName()));
+                                })
+                        .findFirst();
+
+        return result.map(Voice::getLocale).orElse(null);
+    }
+
+    @Override
+    public void onTtsReady() {
+        @Nullable String localeName =
+                SharedPreferencesUtils.getStringPref(
+                        prefs, getResources(), R.string.pref_talkback_prefer_locale_key, 0);
+        compositor.setUserPreferredLanguage(localeByName(localeName));
+    }
+
+    // Interrupts all Talkback feedback. Stops speech from other apps if stopTtsSpeechCompletely
+    // is true.
+    public void interruptAllFeedback(boolean stopTtsSpeechCompletely) {
+
+        if (fullScreenReadActor != null) {
+            fullScreenReadActor.interrupt();
+        }
+
+        if (pipeline != null) {
+            pipeline.interruptAllFeedback(stopTtsSpeechCompletely);
+        }
+    }
+
+    @Override
+    protected void onServiceConnected() {
+        LogUtils.v(TAG, "System bound to service.");
+
+        // INFO: TalkBack For Developers modification
+        AdbReceiver.registerAdbReceiver(this);
+        // ------------------------------------------
+
+        primesController = new PrimesController();
+        primesController.initialize(getApplication());
+        primesController.startTimer(TimerAction.START_UP);
+
+        SharedPreferencesUtils.migrateSharedPreferences(this);
+        prefs = SharedPreferencesUtils.getSharedPreferences(this);
+
+        if (FeatureFlagReader.logEventBasedLatency(getBaseContext())) {
+            eventLatencyLogger = new EventLatencyLogger(primesController, getApplicationContext(), prefs);
+            eventLatencyLogger.init();
+        }
+
+        if (FeatureFlagReader.usePeriodAsSeparator(getBaseContext())) {
+            CompositorUtils.usePeriodAsSeparator();
+        }
+
+        initializeInfrastructure();
+
+        // Configure logs.
+        LogUtils.setTagPrefix("talkback: ");
+        LogUtils.setParameterCustomizer(
+                (object) -> {
+                    if (object instanceof AccessibilityNodeInfoCompat) {
+                        return AccessibilityNodeInfoUtils.toStringShort((AccessibilityNodeInfoCompat) object)
+                                + "    ";
+                    } else if (object instanceof AccessibilityNodeInfo) {
+                        return AccessibilityNodeInfoUtils.toStringShort((AccessibilityNodeInfo) object)
+                                + "    ";
+                    } else if (object instanceof AccessibilityEvent) {
+                        return AccessibilityEventUtils.toStringShort((AccessibilityEvent) object) + "    ";
+                    } else {
+                        return object;
+                    }
+                });
+
+        // The service must be connected before getFingerprintGestureController() is called, thus we
+        // cannot initialize fingerprint gesture detection in onCreate().
+        initializeFingerprintGestureCallback();
+
+        resumeInfrastructure();
+
+        // Handle any update actions.
+        helper = new TalkBackUpdateHelper(this);
+        helper.checkUpdate();
+
+        compositor.handleEvent(Compositor.EVENT_SPOKEN_FEEDBACK_ON, EVENT_ID_UNTRACKED);
+
+        // If the locked-boot-completed intent was fired before onServiceConnected, we queued it,
+        // so now we need to run it.
+        if (lockedBootCompletedPending) {
+            onLockedBootCompletedInternal();
+            lockedBootCompletedPending = false;
+        }
+
+        boolean shouldShowTutorial = shouldShowTutorial();
+
+        if (shouldShowTutorial) {
+            // Ignore Onboarding for the first-time user.
+            if (isFirstTimeUser()) {
+                OnboardingInitiator.markAllOnboardingAsShown(this);
+            }
+            if (skipShowingTutorialInLaunching()) {
+                // Jump to training finished state if RRO overlays the skip tutorial in launching TalkBack
+                // stage.
+                ipcClientCallback.onTrainingFinish();
+            } else {
+                // The method of requestPhonePermissionIfNeeded, which is triggered after the tutorial is
+                // finished, is dependent on hasOnboardingForNewFeaturesBeenShown, so we move it at the rear
+                // of markAllOnboardingAsShown.
+                showTutorial();
+            }
+        } else {
+            // We don't need to show the tutorial so we can directly notify the changes.
+            helper.flushPendingNotification();
+            OnboardingInitiator.showOnboardingIfNecessary(this);
+        }
+
+        if (shouldShowTutorial || formFactorUtils.isAndroidTv()) {
+            setFirstTimeUser(false);
+        }
+
+        updateTalkBackEnabledCount();
+
+        // Service gesture detection.
+        if (shouldUseTalkbackGestureDetection()) {
+            registerGestureDetection();
+        }
+
+        primesController.stopTimer(TimerAction.START_UP);
+    }
+
+    /**
+     * ReturnsThe current state of the TalkBack service, or {@code INACTIVE} if the service is not
+     * initialized.
+     */
+    public static int getServiceState() {
+        final TalkBackService service = getInstance();
+        if (service == null) {
+            return ServiceStateListener.SERVICE_STATE_INACTIVE;
+        }
+
+        return service.serviceState;
+    }
+
+    /**
+     * Whether the current TalkBackService instance is running and initialized. This method is useful
+     * for testing because it can be overridden by mocks.
+     */
+    public boolean isInstanceActive() {
+        return serviceState == ServiceStateListener.SERVICE_STATE_ACTIVE;
+    }
+
+    /**
+     * Returns{@code true} if TalkBack is running and initialized, {@code false} otherwise.
+     */
+    public static boolean isServiceActive() {
+        return (getServiceState() == ServiceStateListener.SERVICE_STATE_ACTIVE);
+    }
+
+    /**
+     * Returns the active TalkBack instance, or {@code null} if not available.
+     */
+    public static @Nullable TalkBackService getInstance() {
+        return instance;
+    }
+
+    /**
+     * Initialize {@link FingerprintGestureCallback} for detecting fingerprint gestures.
+     */
+    private void initializeFingerprintGestureCallback() {
+        if (fingerprintGestureCallback != null || !FeatureSupport.isFingerprintGestureSupported(this)) {
+            return;
+        }
+        fingerprintGestureCallback =
+                new FingerprintGestureCallback() {
+                    @Override
+                    public void onGestureDetected(int gesture) {
+                        if (isServiceActive() && gestureController != null) {
+                            Performance perf = Performance.getInstance();
+                            EventId eventId = perf.onFingerprintGestureEventReceived(gesture);
+
+                            LogUtils.v(TAG, "Recognized fingerprint gesture %s", gesture);
+
+                            // TODO: Update analytics data.
+                            // TODO: Check if we should dismiss radial menu.
+                            feedbackController.playAuditory(R.raw.gesture_end, eventId);
+
+                            gestureController.onFingerprintGesture(gesture, eventId);
+
+                            // Measure latency.
+                            // Preceding event handling frequently initiates a framework action, which in turn
+                            // cascades a focus event, which in turn generates feedback.
+                            perf.onHandlerDone(eventId);
+                        }
+                    }
+
+                    @Override
+                    public void onGestureDetectionAvailabilityChanged(boolean available) {
+                        LogUtils.v(
+                                TAG,
+                                "Fingerprint gesture detection is now "
+                                        + (available ? "available" : "unavailable")
+                                        + ".");
+                    }
+                };
+    }
+
+    /**
+     * Initializes the controllers, managers, and processors. This should only be called once from
+     * {@link #onServiceConnected()}.
+     */
+    private void initializeInfrastructure() {
+        // TODO: we still need it keep true for TV until TouchExplore and Accessibility focus is
+        // not unpaired
+        // supportsTouchScreen = packageManager.hasSystemFeature(PackageManager.FEATURE_TOUCHSCREEN);
+        displayMonitor = new DisplayMonitor(this);
+        accessibilityEventProcessor = new AccessibilityEventProcessor(this, displayMonitor);
+        feedbackController = new FeedbackController(this);
+        speechController =
+                new SpeechControllerImpl(
+                        this, this, feedbackController, FeatureFlagReader.removeUnnecessarySpans(this));
+        if (FeatureFlagReader.enableAggressiveChunking(this)) {
+            FeedbackProcessingUtils.enableAggressiveChunking();
+        }
+        speechStateMonitor = new SpeechStateMonitor();
+        diagnosticOverlayController = new DiagnosticOverlayControllerImpl(this);
+        devInfoOverlayController = new DevInfoOverlayController(this);
+
+        gestureShortcutMapping = new GestureShortcutMapping(this);
+
+        collectionState = new CollectionState();
+        globalVariables =
+                new GlobalVariables(this, inputModeTracker, collectionState, gestureShortcutMapping);
+
+        labelManager =
+                formFactorUtils.isAndroidTv()
+                        ? new StoragelessLabelManager()
+                        : new CustomLabelManager(this);
+        addEventListener(labelManager);
+
+        ImageCaptionStorage imageCaptionStorage = new ImageCaptionStorage();
+        ImageContents imageContents =
+                ImageCaptioner.supportsImageCaption(this)
+                        ? new ImageContents(labelManager, imageCaptionStorage)
+                        : new ImageContents(labelManager, /* imageCaptionStorage= */ null);
+
+        processorPhoneticLetters = new ProcessorPhoneticLetters(this, globalVariables);
+
+        compositor =
+                new Compositor(
+                        this,
+                        /* speechController= */ null,
+                        imageContents,
+                        globalVariables,
+                        processorPhoneticLetters,
+                        getCompositorFlavor());
+        // TODO: Make pipeline run Compositor, which returns speech feedback, no callback.
+
+        analytics = new TalkBackAnalyticsImpl(this);
+
+        focusFinder = new FocusFinder(this);
+
+        // Construct system-monitors.
+        batteryMonitor = new BatteryMonitor();
+        callStateMonitor = new CallStateMonitor(this);
+        inputMethodMonitor = new InputMethodMonitor(this);
+        audioPlaybackMonitor = new AudioPlaybackMonitor(this);
+        @NonNull TouchMonitor touchMonitor = new TouchMonitor();
+
+        // Construct event-interpreters.
+        screenStateMonitor = new ScreenStateMonitor(/* service= */ this, inputMethodMonitor);
+        FullScreenReadInterpreter fullScreenReadInterpreter = new FullScreenReadInterpreter();
+        scrollPositionInterpreter = new ScrollPositionInterpreter();
+        ScrollEventInterpreter scrollEventInterpreter =
+                new ScrollEventInterpreter(audioPlaybackMonitor, touchMonitor);
+        ManualScrollInterpreter manualScrollInterpreter = new ManualScrollInterpreter();
+
+        // Constructor output-actor-state.
+        textCursorTracker = new TextCursorTracker();
+        editTextActionHistory = new EditTextActionHistory();
+        AccessibilityFocusActionHistory focusHistory = new AccessibilityFocusActionHistory(this);
+
+        // Construct output-actors.
+        AutoScrollActor scroller = new AutoScrollActor();
+        accessibilityFocusMonitor =
+                new AccessibilityFocusMonitor(this, focusFinder, focusHistory.reader);
+        AutoScrollInterpreter autoScrollInterpreter = new AutoScrollInterpreter();
+
+        imageCaptioner =
+                new ImageCaptioner(
+                        this, imageCaptionStorage, accessibilityFocusMonitor, analytics, primesController);
+
+        // TODO: ScreenState should be passed through pipeline.
+        focuser =
+                new FocusActor(
+                        this,
+                        focusFinder,
+                        screenStateMonitor.state,
+                        focusHistory,
+                        accessibilityFocusMonitor,
+                        this::shouldUseTalkbackGestureDetection);
+
+        UniversalSearchActor universalSearchActor =
+                new UniversalSearchActor(this, screenStateMonitor.state, focusFinder, labelManager);
+
+        autoScrollInterpreter.setUniversalSearchActor(universalSearchActor);
+
+        DirectionNavigationActor directionNavigationActor =
+                new DirectionNavigationActor(
+                        inputModeTracker,
+                        globalVariables,
+                        analytics,
+                        this,
+                        focusFinder,
+                        processorPhoneticLetters,
+                        accessibilityFocusMonitor,
+                        screenStateMonitor.state,
+                        universalSearchActor.state);
+        directionNavigationActorStateReader = directionNavigationActor.state;
+        TextEditActor editor =
+                new TextEditActor(
+                        this,
+                        editTextActionHistory,
+                        textCursorTracker,
+                        directionNavigationActorStateReader,
+                        getSystemService(ClipboardManager.class));
+        fullScreenReadActor =
+                new FullScreenReadActor(
+                        accessibilityFocusMonitor, this, speechController, screenStateMonitor.state);
+        dimScreenController = new DimScreenActor(this, gestureShortcutMapping, dimScreenNotifier);
+
+        accessibilityFocusInterpreter =
+                new AccessibilityFocusInterpreter(
+                        this, accessibilityFocusMonitor, screenStateMonitor.state, analytics);
+
+        inputFocusInterpreter =
+                new InputFocusInterpreter(accessibilityFocusInterpreter, focusFinder, globalVariables);
+
+        proximitySensorListener = new ProximitySensorListener(/* service= */ this);
+        speechLanguage = new SpeechLanguage();
+
+        DirectionNavigationInterpreter directionNavigationInterpreter =
+                new DirectionNavigationInterpreter(this);
+        HintEventInterpreter hintEventInterpreter = new HintEventInterpreter();
+
+        passThroughModeActor = new PassThroughModeActor(this);
+
+        voiceCommandProcessor =
+                new VoiceCommandProcessor(this, accessibilityFocusMonitor, selectorController, analytics);
+        speechRecognizer = new SpeechRecognizerActor(this, voiceCommandProcessor, analytics);
+        UiChangeEventInterpreter uiChangeEventInterpreter = new UiChangeEventInterpreter();
+        addEventListener(uiChangeEventInterpreter);
+
+        UserInterface userInterface = new UserInterface();
+        subtreeChangeEventInterpreter =
+                new SubtreeChangeEventInterpreter(screenStateMonitor.state, displayMonitor);
+
+        languageActor = new LanguageActor(this, speechLanguage);
+        // Construct pipeline.
+        pipeline =
+                new Pipeline(
+                        this,
+                        new Monitors(
+                                batteryMonitor,
+                                callStateMonitor,
+                                touchMonitor,
+                                speechStateMonitor,
+                                collectionState),
+                        new Interpreters(
+                                inputFocusInterpreter,
+                                scrollEventInterpreter,
+                                manualScrollInterpreter,
+                                autoScrollInterpreter,
+                                scrollPositionInterpreter,
+                                new SelectionEventInterpreter(),
+                                accessibilityFocusInterpreter,
+                                fullScreenReadInterpreter,
+                                new StateChangeEventInterpreter(),
+                                directionNavigationInterpreter,
+                                hintEventInterpreter,
+                                voiceCommandProcessor,
+                                new PassThroughModeInterpreter(),
+                                subtreeChangeEventInterpreter,
+                                new AccessibilityEventIdleInterpreter(),
+                                uiChangeEventInterpreter),
+                        new Mappers(this, compositor, focusFinder),
+                        new Actors(
+                                this,
+                                analytics,
+                                accessibilityFocusMonitor,
+                                dimScreenController,
+                                speechController,
+                                fullScreenReadActor,
+                                feedbackController,
+                                scroller,
+                                focuser,
+                                new FocusActorForScreenStateChange(
+                                        this, inputMethodMonitor, focusFinder, primesController),
+                                new FocusActorForTapAndTouchExploration(),
+                                directionNavigationActor,
+                                new SearchScreenNodeStrategy(/* observer= */ null, labelManager),
+                                editor,
+                                labelManager,
+                                new NodeActionPerformer(),
+                                new SystemActionPerformer(this),
+                                languageActor,
+                                passThroughModeActor,
+                                new TalkBackUIActor(this),
+                                new SpeechRateActor(this),
+                                new NumberAdjustor(this, accessibilityFocusMonitor),
+                                new TypoNavigator(this, editor, accessibilityFocusMonitor),
+                                new VolumeAdjustor(this),
+                                speechRecognizer,
+                                new GestureReporter(this, new GestureHistory()),
+                                imageCaptioner,
+                                universalSearchActor,
+                                this::requestServiceFlag,
+                                () -> brailleDisplay.switchBrailleDisplayOnOrOff()),
+                        proximitySensorListener,
+                        speechController,
+                        diagnosticOverlayController,
+                        devInfoOverlayController,
+                        compositor,
+                        userInterface);
+
+        voiceCommandProcessor.setActorState(pipeline.getActorState());
+        voiceCommandProcessor.setPipeline(pipeline.getFeedbackReturner());
+
+        accessibilityEventProcessor.setActorState(pipeline.getActorState());
+        accessibilityEventProcessor.setAccessibilityEventIdleListener(pipeline);
+
+        autoScrollInterpreter.setDirectionNavigationActor(directionNavigationActor);
+
+        // TalkBack menu and Reading Controls.
+        NodeMenuRuleCreator nodeMenuCreator =
+                new NodeMenuRuleCreator(
+                        pipeline.getFeedbackReturner(),
+                        pipeline.getActorState(),
+                        accessibilityFocusMonitor,
+                        analytics);
+        nodeMenuRuleProcessor = new NodeMenuRuleProcessor(this, nodeMenuCreator);
+        globalVariables.setNodeMenuProvider(nodeMenuRuleProcessor);
+
+        menuManager =
+                new ListMenuManager(
+                        this,
+                        pipeline.getFeedbackReturner(),
+                        pipeline.getActorState(),
+                        accessibilityFocusMonitor,
+                        nodeMenuRuleProcessor,
+                        analytics);
+        voiceCommandProcessor.setListMenuManager(menuManager);
+
+        selectorController =
+                new SelectorController(
+                        this,
+                        pipeline.getFeedbackReturner(),
+                        pipeline.getActorState(),
+                        accessibilityFocusMonitor,
+                        nodeMenuCreator,
+                        analytics,
+                        gestureShortcutMapping,
+                        compositor.getTextComposer(),
+                        selectorEventNotifier);
+        userInterface.registerListener(selectorController);
+        voiceCommandProcessor.setSelectorController(selectorController);
+        globalVariables.setSelectorController(selectorController);
+
+        compositor.setSpeaker(pipeline.getSpeaker());
+
+        TouchExplorationInterpreter touchExplorationInterpreter =
+                new TouchExplorationInterpreter(inputModeTracker);
+
+        if (FeatureSupport.supportMagnificationController()) {
+            processorMagnification =
+                    new ProcessorMagnification(
+                            getMagnificationController(),
+                            globalVariables,
+                            compositor,
+                            analytics,
+                            FeatureSupport.supportWindowMagnification(this));
+        }
+
+        // Register AccessibilityEventListeners
+        addEventListener(touchExplorationInterpreter);
+        addEventListener(directionNavigationInterpreter);
+        if (processorMagnification != null) {
+            addEventListener(processorMagnification);
+        }
+        addEventListener(pipeline);
+
+        touchExplorationInterpreter.addTouchExplorationActionListener(accessibilityFocusInterpreter);
+        screenStateMonitor.addScreenStateChangeListener(accessibilityFocusInterpreter);
+
+        screenStateMonitor.addScreenStateChangeListener(inputFocusInterpreter);
+
+        voiceActionMonitor = new VoiceActionMonitor(this, callStateMonitor, speechStateMonitor);
+        accessibilityEventProcessor.setVoiceActionMonitor(voiceActionMonitor);
+
+        keyEventListeners.add(inputModeTracker);
+
+        keyComboManager =
+                new KeyComboManager(
+                        this,
+                        pipeline.getFeedbackReturner(),
+                        pipeline.getActorState(),
+                        selectorController,
+                        menuManager,
+                        fullScreenReadActor,
+                        analytics,
+                        directionNavigationActorStateReader);
+
+        globalVariables.setKeyComboManager(keyComboManager);
+
+        ringerModeAndScreenMonitor =
+                new RingerModeAndScreenMonitor(
+                        menuManager,
+                        pipeline.getFeedbackReturner(),
+                        proximitySensorListener,
+                        callStateMonitor,
+                        displayMonitor,
+                        this);
+        accessibilityEventProcessor.setRingerModeAndScreenMonitor(ringerModeAndScreenMonitor);
+
+        headphoneStateMonitor = new HeadphoneStateMonitor(this);
+        speakPasswordsManager = new SpeakPasswordsManager(this, headphoneStateMonitor, globalVariables);
+
+        ProcessorVolumeStream processorVolumeStream =
+                new ProcessorVolumeStream(pipeline.getActorState(), this, touchInteractingIndicator);
+        addEventListener(processorVolumeStream);
+        keyEventListeners.add(processorVolumeStream);
+
+        gestureController =
+                new GestureController(
+                        this,
+                        pipeline.getFeedbackReturner(),
+                        pipeline.getActorState(),
+                        menuManager,
+                        selectorController,
+                        accessibilityFocusMonitor,
+                        accessibilityFocusInterpreter,
+                        gestureShortcutMapping,
+                        analytics);
+
+        audioPlaybackMonitor = new AudioPlaybackMonitor(this);
+
+        // Add event processors. These will process incoming AccessibilityEvents
+        // in the order they are added.
+        eventFilter = new EventFilter(compositor, touchMonitor, globalVariables);
+        eventFilter.setVoiceActionDelegate(voiceActionMonitor);
+        eventFilter.setAccessibilityFocusEventInterpreter(accessibilityFocusInterpreter);
+        ActorStateProvider actorStateProvider =
+                new ActorStateProvider() {
+                    @Override
+                    public boolean resettingNodeCursor() {
+                        return globalVariables.resettingNodeCursor();
+                    }
+
+                    @Override
+                    public @Nullable ScrollActionRecord scrollState() {
+                        return pipeline.getActorState().getScrollerState().get();
+                    }
+
+                    @Override
+                    public @NonNull SelectionStateReader selectionState() {
+                        return directionNavigationActor.state;
+                    }
+
+                    @Override
+                    public EditTextActionHistory.@NonNull Provider editHistory() {
+                        return editTextActionHistory.provider;
+                    }
+                };
+        PreferenceProvider preferenceProvider =
+                new PreferenceProvider() {
+                    @Override
+                    public boolean shouldSpeakPasswords() {
+                        return globalVariables.shouldSpeakPasswords();
+                    }
+                };
+        final TextEventHistory textEventHistory = new TextEventHistory();
+        final TextEventFilter textEventFilter =
+                new TextEventFilter(this, textCursorTracker, textEventHistory);
+        textEventInterpreter =
+                new TextEventInterpreter(
+                        this,
+                        textCursorTracker,
+                        inputModeTracker,
+                        textEventHistory,
+                        actorStateProvider,
+                        preferenceProvider,
+                        voiceActionMonitor,
+                        textEventFilter);
+        // Event-interpreters are chained: textEventInterpreter -> hintEventInterpreter
+        textEventInterpreter.addListener(hintEventInterpreter);
+        processorEventQueue = new ProcessorEventQueue(eventFilter, textEventInterpreter);
+
+        addEventListener(processorEventQueue);
+        addEventListener(processorPhoneticLetters);
+
+        // Create window event interpreter and announcer.
+        windowEventInterpreter = new WindowEventInterpreter(this, displayMonitor);
+        processorScreen =
+                new ScreenFeedbackManager(
+                        this,
+                        windowEventInterpreter,
+                        compositor.getTextComposer(),
+                        keyComboManager,
+                        focusFinder,
+                        gestureShortcutMapping,
+                        pipeline.getFeedbackReturner(),
+                        isScreenOrientationLandscape());
+        globalVariables.setWindowsDelegate(windowEventInterpreter);
+        screenStateMonitor.setWindowsDelegate(windowEventInterpreter);
+        addEventListener(processorScreen);
+
+        // Monitor window transition status by registering listeners.
+        if (windowEventInterpreter != null) {
+            windowEventInterpreter.addListener(menuManager);
+            windowEventInterpreter.addListener(screenStateMonitor);
+            windowEventInterpreter.addListener(uiChangeEventInterpreter);
+            windowEventInterpreter.addListener(imageCaptioner);
+        }
+
+        processorCursorState = new ProcessorCursorState(this, pipeline.getFeedbackReturner());
+
+        volumeMonitor = new VolumeMonitor(pipeline.getFeedbackReturner(), this, callStateMonitor);
+
+        addEventListener(new ProcessorGestureVibrator(pipeline.getFeedbackReturner()));
+
+        addEventListener(new ProcessLivingEvent(analytics));
+
+        universalSearchManager =
+                new UniversalSearchManager(
+                        pipeline.getFeedbackReturner(), ringerModeAndScreenMonitor, windowEventInterpreter);
+
+        keyEventListeners.add(keyComboManager);
+        serviceStateListeners.add(keyComboManager);
+
+        deviceConfigurationMonitor = new DeviceConfigurationMonitor(compositor, this);
+        deviceConfigurationMonitor.addConfigurationChangedListener(dimScreenController);
+
+        KeyboardLockMonitor keyboardLockMonitor = new KeyboardLockMonitor(compositor);
+        keyEventListeners.add(keyboardLockMonitor);
+
+        ipcClientCallback = new IpcClientCallbackImpl(this);
+
+        if (!hasTrainingFinishedByUser()) {
+            talkBackExitController = new TalkBackExitController(TalkBackService.getInstance());
+            if (FeatureFlagReader.allowAutomaticTurnOff(this)) {
+                talkBackExitController.setActorState(pipeline.getActorState());
+                talkBackExitController.setTrainingState(ipcClientCallback);
+                ringerModeAndScreenMonitor.addScreenChangedListener(talkBackExitController);
+            }
+        }
+
+        if (Build.VERSION.SDK_INT >= TelevisionNavigationController.MIN_API_LEVEL
+                && formFactorUtils.isAndroidTv()) {
+            televisionNavigationController =
+                    new TelevisionNavigationController(
+                            /* service= */ this,
+                            accessibilityFocusMonitor,
+                            inputMethodMonitor,
+                            primesController,
+                            menuManager,
+                            pipeline.getFeedbackReturner(),
+                            TvNavigation.useHandlerThread(/* context= */ this));
+            keyEventListeners.add(televisionNavigationController);
+            televisionDPadManager = new TelevisionDPadManager(televisionNavigationController, this);
+            addEventListener(televisionDPadManager);
+            onTelevisionNavigationControllerInitialized(televisionNavigationController);
+        }
+
+        ScreenReaderActionPerformer screenReaderActionPerformer =
+                new BrailleHelper(
+                        this,
+                        pipeline.getFeedbackReturner(),
+                        pipeline.getActorState(),
+                        menuManager,
+                        selectorController,
+                        focusFinder);
+        brailleDisplay =
+                new BrailleDisplay(
+                        this,
+                        new TalkBackForBrailleDisplayImpl(
+                                this, pipeline.getFeedbackReturner(), screenReaderActionPerformer),
+                        () ->
+                                getBrailleImeForTalkBack() == null
+                                        ? null
+                                        : getBrailleImeForTalkBack().getBrailleImeForBrailleDisplay());
+
+        TalkBackForBrailleIme talkBackForBrailleIme =
+                new TalkBackForBrailleImeImpl(
+                        this,
+                        pipeline.getFeedbackReturner(),
+                        focusFinder,
+                        dimScreenController,
+                        directionNavigationActorStateReader,
+                        proximitySensorListener,
+                        new TalkBackPrivateMethodProvider() {
+                            @Override
+                            public void requestTouchExploration(boolean enabled) {
+                                getInstance().requestTouchExploration(enabled);
+                            }
+
+                            @Override
+                            public GlobalVariables getGlobalVariables() {
+                                return globalVariables;
+                            }
+                        },
+                        screenReaderActionPerformer,
+                        selectorController);
+        brailleImeForTalkBackProvider = talkBackForBrailleIme.getBrailleImeForTalkBackProvider();
+
+        BrailleIme.initialize(this, talkBackForBrailleIme, brailleDisplay);
+        analytics.onTalkBackServiceStarted();
+
+        TalkbackServiceStateNotifier.getInstance().notifyTalkBackServiceStateChanged(true);
+    }
+
+    /**
+     * Callback that is invoked after a {@link TelevisionNavigationController} has been set up.
+     */
+    protected void onTelevisionNavigationControllerInitialized(
+            TelevisionNavigationController televisionNavigationController) {
+    }
+
+    @VisibleForTesting
+    public WindowEventInterpreter getWindowEventInterpreter() {
+        return windowEventInterpreter;
+    }
+
+    private final TouchInteractingIndicator touchInteractingIndicator =
+            new TouchInteractingIndicator() {
+                @Override
+                public boolean isTouchInteracting() {
+                    return isBrailleImeTouchInteracting();
+                }
+            };
+
+    private final SelectorController.SelectorEventNotifier selectorEventNotifier =
+            new SelectorEventNotifier() {
+                @Override
+                public void onSelectorOverlayShown(CharSequence message) {
+                    if (brailleDisplay != null) {
+                        brailleDisplay.onReadingControlChanged(message);
+                    }
+                }
+            };
+
+    private final DimScreenNotifier dimScreenNotifier =
+            new DimScreenNotifier() {
+                @Override
+                public void onScreenDim() {
+                    if (getBrailleImeForTalkBack() != null) {
+                        getBrailleImeForTalkBack().onScreenDim();
+                    }
+                }
+
+                @Override
+                public void onScreenBright() {
+                    if (getBrailleImeForTalkBack() != null) {
+                        getBrailleImeForTalkBack().onScreenBright();
+                    }
+                }
+            };
+
+    private BrailleImeForTalkBack getBrailleImeForTalkBack() {
+        return brailleImeForTalkBackProvider.getBrailleImeForTalkBack();
+    }
+
+    private boolean isBrailleKeyboardActivated() {
+        return getBrailleImeForTalkBack() == null
+                ? false
+                : getBrailleImeForTalkBack().isBrailleKeyboardActivated();
+    }
+
+    @Compositor.Flavor
+    public int getCompositorFlavor() {
+        if (formFactorUtils.isAndroidTv()) {
+            return Compositor.FLAVOR_TV;
+        } else {
+            return Compositor.FLAVOR_NONE;
+        }
+    }
+
+    public UniversalSearchManager getUniversalSearchManager() {
+        return universalSearchManager;
+    }
+
+    @VisibleForTesting
+    public SpeechLanguage getSpeechLanguage() {
+        return speechLanguage;
+    }
+
+    // Gets the user preferred locale changed using language switcher.
+    public Locale getUserPreferredLocale() {
+        return compositor.getUserPreferredLanguage();
+    }
+
+    // Sets the user preferred locale changed using language switcher.
+    private void setUserPreferredLocale(Locale locale) {
+        if (locale == null) {
+            prefs.edit().remove(getString(R.string.pref_talkback_prefer_locale_key)).apply();
+        } else {
+            prefs
+                    .edit()
+                    .putString(getString(R.string.pref_talkback_prefer_locale_key), locale.getDisplayName())
+                    .apply();
+        }
+        compositor.setUserPreferredLanguage(locale);
+    }
+
+    public ListMenuManager getMenuManager() {
+        return menuManager;
+    }
+
+    /**
+     * Registers listeners, sets service info, loads preferences. This should be called from {@link
+     * #onServiceConnected} and when TalkBack resumes from a suspended state.
+     */
+    private void resumeInfrastructure() {
+
+        // Load log-level preference early, so that we can log it and use it during startup.
+        reloadPreferenceLogLevel();
+        // Log meta-data about service, disregarding log-level pref, in 1 line for easy log filtering.
+        if (Log.isLoggable(TAG, Log.INFO)) {
+            Log.i(
+                    TAG,
+                    "resumeInfrastructure() android Build.VERSION.SDK_INT="
+                            + Build.VERSION.SDK_INT
+                            + " talkback getVersionName="
+                            + PackageManagerUtils.getVersionName(this)
+                            + " LogUtils.getLogLevel="
+                            + LogUtils.getLogLevel()
+                            + " utils.BuildConfig.DEBUG="
+                            + com.google.android.accessibility.utils.BuildConfig.DEBUG);
+        }
+
+        if (isServiceActive()) {
+            LogUtils.e(TAG, "Attempted to resume while not suspended");
+            return;
+        }
+
+        setServiceState(ServiceStateListener.SERVICE_STATE_ACTIVE);
+        stopForeground(true);
+
+        AccessibilityServiceInfo info = getServiceInfo();
+        if (info == null) {
+            LogUtils.e(TAG, "Fail to get service flag!");
+        } else {
+            info.flags |= ExperimentalUtils.getAdditionalTalkBackServiceFlags();
+            if (FeatureSupport.isMultiFingerGestureSupported()) {
+                info.flags |=
+                        AccessibilityServiceInfo.FLAG_REQUEST_MULTI_FINGER_GESTURES
+                                | AccessibilityServiceInfo.FLAG_REQUEST_2_FINGER_PASSTHROUGH;
+                resetTouchExplorePassThrough();
+            } else {
+                info.flags &=
+                        ~(AccessibilityServiceInfo.FLAG_REQUEST_MULTI_FINGER_GESTURES
+                                | AccessibilityServiceInfo.FLAG_REQUEST_2_FINGER_PASSTHROUGH);
+            }
+            if (GestureReporter.ENABLED) {
+                info.flags |= AccessibilityServiceInfo.FLAG_SEND_MOTION_EVENTS;
+            }
+            info.notificationTimeout = 0;
+            if (BuildVersionUtils.isAtLeastQ()) {
+                info.setInteractiveUiTimeoutMillis(DEFAULT_INTERACTIVE_UI_TIMEOUT_MILLIS);
+            }
+
+            // Ensure the initial touch exploration request mode is correct.
+            if (supportsTouchScreen
+                    && getBooleanPref(
+                    R.string.pref_explore_by_touch_key, R.bool.pref_explore_by_touch_default)) {
+                info.flags |= AccessibilityServiceInfo.FLAG_REQUEST_TOUCH_EXPLORATION_MODE;
+            }
+
+            LogUtils.v(TAG, "Accessibility Service flag set: 0x%X", info.flags);
+            setServiceInfo(info);
+        }
+
+        if (callStateMonitor != null) {
+            // If we need to show the tutorial, we will ask permission after completing it.
+            if (!shouldShowTutorial()) {
+                callStateMonitor.requestPhonePermissionIfNeeded(prefs);
+            }
+            callStateMonitor.startMonitoring();
+        }
+
+        // If we need to show the tutorial, we will ask permission after completing it.
+        if (!shouldShowTutorial()) {
+            NotificationUtils.requestPostNotificationPermissionIfNeeded(this);
+        }
+
+        if (voiceActionMonitor != null) {
+            voiceActionMonitor.onResumeInfrastructure();
+        }
+
+        if (inputMethodMonitor != null) {
+            inputMethodMonitor.onResumeInfrastructure();
+        }
+
+        if (audioPlaybackMonitor != null) {
+            audioPlaybackMonitor.onResumeInfrastructure();
+        }
+
+        if (displayMonitor != null) {
+            displayMonitor.startMonitoring();
+        }
+
+        if (accessibilityEventProcessor != null) {
+            accessibilityEventProcessor.onResumeInfrastructure();
+        }
+
+        if (subtreeChangeEventInterpreter != null) {
+            subtreeChangeEventInterpreter.onResumeInfrastructure();
+        }
+
+        if (windowEventInterpreter != null) {
+            windowEventInterpreter.onResumeInfrastructure();
+        }
+
+        if (ringerModeAndScreenMonitor != null) {
+            ringerModeAndScreenMonitor.startMonitoring(this);
+        }
+
+        if (headphoneStateMonitor != null) {
+            headphoneStateMonitor.startMonitoring();
+        }
+
+        if (volumeMonitor != null) {
+            ContextCompat.registerReceiver(
+                    this, volumeMonitor, volumeMonitor.getFilter(), RECEIVER_EXPORTED);
+            if (FeatureSupport.hasAccessibilityAudioStream(this)) {
+                // Cache the initial volume in case that the volume is never changed during runtime.
+                volumeMonitor.cacheAccessibilityStreamVolume();
+            }
+        }
+
+        if (batteryMonitor != null) {
+            ContextCompat.registerReceiver(
+                    this, batteryMonitor, batteryMonitor.getFilter(), RECEIVER_EXPORTED);
+        }
+
+        if (labelManager != null) {
+            labelManager.onResume(/* context= */ this);
+        }
+
+        prefs.registerOnSharedPreferenceChangeListener(sharedPreferenceChangeListener);
+        prefs.registerOnSharedPreferenceChangeListener(analytics);
+
+        if (processorMagnification != null) {
+            processorMagnification.onResumeInfrastructure();
+        }
+
+        if ((fingerprintGestureCallback != null) && (getFingerprintGestureController() != null)) {
+            getFingerprintGestureController()
+                    .registerFingerprintGestureCallback(fingerprintGestureCallback, null);
+        }
+
+        reloadPreferences();
+
+        dimScreenController.resume();
+
+        inputFocusInterpreter.initLastEditableFocusForGlobalVariables();
+
+        gestureDetectionFeatureFlag = FeatureFlagReader.useTalkbackGestureDetection(this);
+
+        if (getBrailleImeForTalkBack() != null) {
+            getBrailleImeForTalkBack().onTalkBackResumed();
+        }
+        brailleDisplay.start();
+
+        if (eventLatencyLogger != null) {
+            Performance.getInstance()
+                    .addLatencyTracker(eventLatencyLogger, new HandlerExecutor(new Handler(getMainLooper())));
+            speechController.getFailoverTts().addListener(eventLatencyLogger);
+        }
+        IpcService.setClientCallback(ipcClientCallback);
+    }
+
+    @Override
+    public void unregisterReceiver(BroadcastReceiver receiver) {
+        try {
+            if (receiver != null) {
+                super.unregisterReceiver(receiver);
+            }
+        } catch (IllegalArgumentException e) {
+            LogUtils.e(
+                    TAG,
+                    "Do not unregister receiver as it was never registered: "
+                            + receiver.getClass().getSimpleName());
+        }
+    }
+
+    private void unregisterReceivers(BroadcastReceiver... receivers) {
+        if (receivers == null) {
+            return;
+        }
+        for (BroadcastReceiver receiver : receivers) {
+            unregisterReceiver(receiver);
+        }
+    }
+
+    /**
+     * Registers listeners, sets service info, loads preferences. This should be called from {@link
+     * #onServiceConnected} and when TalkBack resumes from a suspended state.
+     */
+    private void suspendInfrastructure() {
+        if (!isServiceActive()) {
+            LogUtils.e(TAG, "Attempted to suspend while already suspended");
+            return;
+        }
+
+        setServiceState(ServiceStateListener.SERVICE_STATE_SHUTTING_DOWN);
+
+        if (displayMonitor != null) {
+            displayMonitor.stopMonitoring();
+        }
+
+        if (accessibilityEventProcessor != null) {
+            accessibilityEventProcessor.onSuspendInfrastructure();
+        }
+
+        if (subtreeChangeEventInterpreter != null) {
+            subtreeChangeEventInterpreter.onSuspendInfrastructure();
+        }
+
+        if (windowEventInterpreter != null) {
+            windowEventInterpreter.onSuspendInfrastructure();
+        }
+
+        if (callStateMonitor != null) {
+            callStateMonitor.stopMonitoring();
+        }
+
+        if (voiceActionMonitor != null) {
+            voiceActionMonitor.onSuspendInfrastructure();
+        }
+
+        if (audioPlaybackMonitor != null) {
+            audioPlaybackMonitor.onSuspendInfrastructure();
+        }
+
+        if (inputMethodMonitor != null) {
+            inputMethodMonitor.onSuspendInfrastructure();
+        }
+
+        dimScreenController.suspend();
+
+        interruptAllFeedback(/* stopTtsSpeechCompletely */ false);
+
+        // Some apps depend on these being set to false when TalkBack is disabled.
+        if (supportsTouchScreen) {
+            requestTouchExploration(false);
+        }
+
+        prefs.unregisterOnSharedPreferenceChangeListener(sharedPreferenceChangeListener);
+        prefs.unregisterOnSharedPreferenceChangeListener(analytics);
+
+        unregisterReceivers(batteryMonitor, volumeMonitor);
+
+        if (labelManager != null) {
+            labelManager.onSuspend(/* context= */ this);
+        }
+
+        if (volumeMonitor != null) {
+            volumeMonitor.releaseControl();
+        }
+
+        if (headphoneStateMonitor != null) {
+            headphoneStateMonitor.stopMonitoring();
+        }
+
+        // Remove any pending notifications that shouldn't persist.
+        final NotificationManager nm = (NotificationManager) getSystemService(NOTIFICATION_SERVICE);
+        nm.cancelAll();
+
+        if (processorMagnification != null) {
+            processorMagnification.onSuspendInfrastructure();
+        }
+
+        if ((fingerprintGestureCallback != null) && (getFingerprintGestureController() != null)) {
+            getFingerprintGestureController()
+                    .unregisterFingerprintGestureCallback(fingerprintGestureCallback);
+        }
+
+        if (FeatureSupport.isFingerprintGestureSupported(this)) {
+            requestServiceFlag(AccessibilityServiceInfo.FLAG_REQUEST_FINGERPRINT_GESTURES, false);
+        }
+
+        TalkbackServiceStateNotifier.getInstance().notifyTalkBackServiceStateChanged(false);
+
+        if (getBrailleImeForTalkBack() != null) {
+            getBrailleImeForTalkBack().onTalkBackSuspended();
+        }
+        brailleDisplay.stop();
+        if (eventLatencyLogger != null) {
+            Performance.getInstance().removeLatencyTracker(eventLatencyLogger);
+            speechController.getFailoverTts().removeListener(eventLatencyLogger);
+        }
+
+        IpcService.setClientCallback(null);
+    }
+
+    /**
+     * Shuts down the infrastructure in case it has been initialized.
+     */
+    private void shutdownInfrastructure() {
+        setServiceState(ServiceStateListener.SERVICE_STATE_SHUTTING_DOWN);
+        // we put it first to be sure that screen dimming would be removed even if code below
+        // will crash by any reason. Because leaving user with dimmed screen is super bad
+        // We check the instance against null to prevent the premature service destroy (aka destroy
+        // before connected).
+        if (dimScreenController != null) {
+            dimScreenController.shutdown();
+        }
+
+        if (fullScreenReadActor != null) {
+            fullScreenReadActor.shutdown();
+        }
+
+        if (labelManager != null) {
+            labelManager.shutdown();
+        }
+
+        if (imageCaptioner != null) {
+            imageCaptioner.shutdown();
+        }
+
+        if (proximitySensorListener != null) {
+            proximitySensorListener.shutdown();
+        }
+        if (feedbackController != null) {
+            feedbackController.shutdown();
+        }
+        if (keyComboManager != null) {
+            keyComboManager.shutdown();
+        }
+        if (pipeline != null) {
+            pipeline.shutdown();
+        }
+        if (analytics != null) {
+            analytics.onTalkBackServiceStopped();
+        }
+    }
+
+    /**
+     * Adds an event listener.
+     *
+     * @param listener The listener to add.
+     */
+    public void addEventListener(AccessibilityEventListener listener) {
+        accessibilityEventProcessor.addAccessibilityEventListener(listener);
+    }
+
+    /**
+     * Posts a {@link Runnable} to removes an event listener. This is safe to call from inside {@link
+     * AccessibilityEventListener#onAccessibilityEvent(AccessibilityEvent, EventId)}.
+     *
+     * @param listener The listener to remove.
+     */
+    public void postRemoveEventListener(final AccessibilityEventListener listener) {
+        accessibilityEventProcessor.postRemoveAccessibilityEventListener(listener);
+    }
+
+    /**
+     * Returns a boolean preference by resource id.
+     */
+    private boolean getBooleanPref(int prefKeyResId, int prefDefaultResId) {
+        return SharedPreferencesUtils.getBooleanPref(
+                prefs, getResources(), prefKeyResId, prefDefaultResId);
+    }
+
+    /**
+     * When the device supports {@link AccessibilityService#setAnimationScale(float)}, system will
+     * determine to disable animation feature when TalkBack is on, and resume it after TalkBack is
+     * off.
+     *
+     * @param enable {@code false} to request the disable of animation, and {@code true} to resume the
+     *               animation.
+     */
+    private void enableAnimation(boolean enable) {
+        if (!FeatureSupport.supportsServiceControlOfGlobalAnimations()) {
+            return;
+        }
+        if (enable) {
+            if (prefs.contains(getString(R.string.pref_previous_global_window_animation_scale_key))) {
+                float scale =
+                        SharedPreferencesUtils.getFloatFromStringPref(
+                                prefs,
+                                getResources(),
+                                R.string.pref_previous_global_window_animation_scale_key,
+                                R.string.pref_window_animation_scale_default);
+                if (scale > ANIMATION_OFF && SettingsUtils.isAnimationDisabled(this)) {
+                    // Resume animation when the record value is meaningful (greater than zero);
+                    setAnimationScale(scale);
+                }
+                prefs
+                        .edit()
+                        .remove(getString(R.string.pref_previous_global_window_animation_scale_key))
+                        .apply();
+            }
+        } else {
+            if (!SettingsUtils.isAnimationDisabled(this)) {
+                prefs
+                        .edit()
+                        .putString(
+                                getString(R.string.pref_previous_global_window_animation_scale_key),
+                                Float.toString(
+                                        Settings.Global.getFloat(
+                                                getContentResolver(), Settings.Global.WINDOW_ANIMATION_SCALE, 1)))
+                        .apply();
+            }
+            // Disable animation;
+            setAnimationScale(ANIMATION_OFF);
+        }
+    }
+
+    /**
+     * Reloads service preferences.
+     */
+    protected void reloadPreferences() {
+        final Resources res = getResources();
+
+        LogUtils.v(
                 TAG,
-                "Fingerprint gesture detection is now "
-                    + (available ? "available" : "unavailable")
-                    + ".");
-          }
-        };
-  }
-
-  /**
-   * Initializes the controllers, managers, and processors. This should only be called once from
-   * {@link #onServiceConnected()}.
-   */
-  private void initializeInfrastructure() {
-    // TODO: we still need it keep true for TV until TouchExplore and Accessibility focus is
-    // not unpaired
-    // supportsTouchScreen = packageManager.hasSystemFeature(PackageManager.FEATURE_TOUCHSCREEN);
-    displayMonitor = new DisplayMonitor(this);
-    accessibilityEventProcessor = new AccessibilityEventProcessor(this, displayMonitor);
-    feedbackController = new FeedbackController(this);
-    speechController =
-        new SpeechControllerImpl(
-            this, this, feedbackController, FeatureFlagReader.removeUnnecessarySpans(this));
-    if (FeatureFlagReader.enableAggressiveChunking(this)) {
-      FeedbackProcessingUtils.enableAggressiveChunking();
-    }
-    speechStateMonitor = new SpeechStateMonitor();
-    diagnosticOverlayController = new DiagnosticOverlayControllerImpl(this);
-      devInfoOverlayController = new DevInfoOverlayController(this);
-
-    gestureShortcutMapping = new GestureShortcutMapping(this);
-
-    collectionState = new CollectionState();
-    globalVariables =
-        new GlobalVariables(this, inputModeTracker, collectionState, gestureShortcutMapping);
-
-    labelManager =
-        formFactorUtils.isAndroidTv()
-            ? new StoragelessLabelManager()
-            : new CustomLabelManager(this);
-    addEventListener(labelManager);
-
-    ImageCaptionStorage imageCaptionStorage = new ImageCaptionStorage();
-    ImageContents imageContents =
-        ImageCaptioner.supportsImageCaption(this)
-            ? new ImageContents(labelManager, imageCaptionStorage)
-            : new ImageContents(labelManager, /* imageCaptionStorage= */ null);
-
-    processorPhoneticLetters = new ProcessorPhoneticLetters(this, globalVariables);
-
-    compositor =
-        new Compositor(
-            this,
-            /* speechController= */ null,
-            imageContents,
-            globalVariables,
-            processorPhoneticLetters,
-            getCompositorFlavor());
-    // TODO: Make pipeline run Compositor, which returns speech feedback, no callback.
-
-    analytics = new TalkBackAnalyticsImpl(this);
-
-    focusFinder = new FocusFinder(this);
-
-    // Construct system-monitors.
-    batteryMonitor = new BatteryMonitor();
-    callStateMonitor = new CallStateMonitor(this);
-    inputMethodMonitor = new InputMethodMonitor(this);
-    audioPlaybackMonitor = new AudioPlaybackMonitor(this);
-    @NonNull TouchMonitor touchMonitor = new TouchMonitor();
-
-    // Construct event-interpreters.
-    screenStateMonitor = new ScreenStateMonitor(/* service= */ this, inputMethodMonitor);
-    FullScreenReadInterpreter fullScreenReadInterpreter = new FullScreenReadInterpreter();
-    scrollPositionInterpreter = new ScrollPositionInterpreter();
-    ScrollEventInterpreter scrollEventInterpreter =
-        new ScrollEventInterpreter(audioPlaybackMonitor, touchMonitor);
-    ManualScrollInterpreter manualScrollInterpreter = new ManualScrollInterpreter();
-
-    // Constructor output-actor-state.
-    textCursorTracker = new TextCursorTracker();
-    editTextActionHistory = new EditTextActionHistory();
-    AccessibilityFocusActionHistory focusHistory = new AccessibilityFocusActionHistory(this);
-
-    // Construct output-actors.
-    AutoScrollActor scroller = new AutoScrollActor();
-    accessibilityFocusMonitor =
-        new AccessibilityFocusMonitor(this, focusFinder, focusHistory.reader);
-    AutoScrollInterpreter autoScrollInterpreter = new AutoScrollInterpreter();
-
-    imageCaptioner =
-        new ImageCaptioner(
-            this, imageCaptionStorage, accessibilityFocusMonitor, analytics, primesController);
-
-    // TODO: ScreenState should be passed through pipeline.
-    focuser =
-        new FocusActor(
-            this,
-            focusFinder,
-            screenStateMonitor.state,
-            focusHistory,
-            accessibilityFocusMonitor,
-            this::shouldUseTalkbackGestureDetection);
-
-    UniversalSearchActor universalSearchActor =
-        new UniversalSearchActor(this, screenStateMonitor.state, focusFinder, labelManager);
-
-    autoScrollInterpreter.setUniversalSearchActor(universalSearchActor);
-
-    DirectionNavigationActor directionNavigationActor =
-        new DirectionNavigationActor(
-            inputModeTracker,
-            globalVariables,
-            analytics,
-            this,
-            focusFinder,
-            processorPhoneticLetters,
-            accessibilityFocusMonitor,
-            screenStateMonitor.state,
-            universalSearchActor.state);
-    directionNavigationActorStateReader = directionNavigationActor.state;
-    TextEditActor editor =
-        new TextEditActor(
-            this,
-            editTextActionHistory,
-            textCursorTracker,
-            directionNavigationActorStateReader,
-            getSystemService(ClipboardManager.class));
-    fullScreenReadActor =
-        new FullScreenReadActor(
-            accessibilityFocusMonitor, this, speechController, screenStateMonitor.state);
-    dimScreenController = new DimScreenActor(this, gestureShortcutMapping, dimScreenNotifier);
-
-    accessibilityFocusInterpreter =
-        new AccessibilityFocusInterpreter(
-            this, accessibilityFocusMonitor, screenStateMonitor.state, analytics);
-
-    inputFocusInterpreter =
-        new InputFocusInterpreter(accessibilityFocusInterpreter, focusFinder, globalVariables);
-
-    proximitySensorListener = new ProximitySensorListener(/* service= */ this);
-    speechLanguage = new SpeechLanguage();
-
-    DirectionNavigationInterpreter directionNavigationInterpreter =
-        new DirectionNavigationInterpreter(this);
-    HintEventInterpreter hintEventInterpreter = new HintEventInterpreter();
-
-    passThroughModeActor = new PassThroughModeActor(this);
-
-    voiceCommandProcessor =
-        new VoiceCommandProcessor(this, accessibilityFocusMonitor, selectorController, analytics);
-    speechRecognizer = new SpeechRecognizerActor(this, voiceCommandProcessor, analytics);
-    UiChangeEventInterpreter uiChangeEventInterpreter = new UiChangeEventInterpreter();
-    addEventListener(uiChangeEventInterpreter);
-
-    UserInterface userInterface = new UserInterface();
-    subtreeChangeEventInterpreter =
-        new SubtreeChangeEventInterpreter(screenStateMonitor.state, displayMonitor);
-
-    languageActor = new LanguageActor(this, speechLanguage);
-    // Construct pipeline.
-    pipeline =
-        new Pipeline(
-            this,
-            new Monitors(
-                batteryMonitor,
-                callStateMonitor,
-                touchMonitor,
-                speechStateMonitor,
-                collectionState),
-            new Interpreters(
-                inputFocusInterpreter,
-                scrollEventInterpreter,
-                manualScrollInterpreter,
-                autoScrollInterpreter,
-                scrollPositionInterpreter,
-                new SelectionEventInterpreter(),
-                accessibilityFocusInterpreter,
-                fullScreenReadInterpreter,
-                new StateChangeEventInterpreter(),
-                directionNavigationInterpreter,
-                hintEventInterpreter,
-                voiceCommandProcessor,
-                new PassThroughModeInterpreter(),
-                subtreeChangeEventInterpreter,
-                new AccessibilityEventIdleInterpreter(),
-                uiChangeEventInterpreter),
-            new Mappers(this, compositor, focusFinder),
-            new Actors(
-                this,
-                analytics,
-                accessibilityFocusMonitor,
-                dimScreenController,
-                speechController,
-                fullScreenReadActor,
-                feedbackController,
-                scroller,
-                focuser,
-                new FocusActorForScreenStateChange(
-                    this, inputMethodMonitor, focusFinder, primesController),
-                new FocusActorForTapAndTouchExploration(),
-                directionNavigationActor,
-                new SearchScreenNodeStrategy(/* observer= */ null, labelManager),
-                editor,
-                labelManager,
-                new NodeActionPerformer(),
-                new SystemActionPerformer(this),
-                languageActor,
-                passThroughModeActor,
-                new TalkBackUIActor(this),
-                new SpeechRateActor(this),
-                new NumberAdjustor(this, accessibilityFocusMonitor),
-                new TypoNavigator(this, editor, accessibilityFocusMonitor),
-                new VolumeAdjustor(this),
-                speechRecognizer,
-                new GestureReporter(this, new GestureHistory()),
-                imageCaptioner,
-                universalSearchActor,
-                this::requestServiceFlag,
-                () -> brailleDisplay.switchBrailleDisplayOnOrOff()),
-            proximitySensorListener,
-            speechController,
-            diagnosticOverlayController,
-            devInfoOverlayController,
-            compositor,
-            userInterface);
-
-    voiceCommandProcessor.setActorState(pipeline.getActorState());
-    voiceCommandProcessor.setPipeline(pipeline.getFeedbackReturner());
-
-    accessibilityEventProcessor.setActorState(pipeline.getActorState());
-    accessibilityEventProcessor.setAccessibilityEventIdleListener(pipeline);
-
-    autoScrollInterpreter.setDirectionNavigationActor(directionNavigationActor);
-
-    // TalkBack menu and Reading Controls.
-    NodeMenuRuleCreator nodeMenuCreator =
-        new NodeMenuRuleCreator(
-            pipeline.getFeedbackReturner(),
-            pipeline.getActorState(),
-            accessibilityFocusMonitor,
-            analytics);
-    nodeMenuRuleProcessor = new NodeMenuRuleProcessor(this, nodeMenuCreator);
-    globalVariables.setNodeMenuProvider(nodeMenuRuleProcessor);
-
-    menuManager =
-        new ListMenuManager(
-            this,
-            pipeline.getFeedbackReturner(),
-            pipeline.getActorState(),
-            accessibilityFocusMonitor,
-            nodeMenuRuleProcessor,
-            analytics);
-    voiceCommandProcessor.setListMenuManager(menuManager);
-
-    selectorController =
-        new SelectorController(
-            this,
-            pipeline.getFeedbackReturner(),
-            pipeline.getActorState(),
-            accessibilityFocusMonitor,
-            nodeMenuCreator,
-            analytics,
-            gestureShortcutMapping,
-            compositor.getTextComposer(),
-            selectorEventNotifier);
-    userInterface.registerListener(selectorController);
-    voiceCommandProcessor.setSelectorController(selectorController);
-    globalVariables.setSelectorController(selectorController);
-
-    compositor.setSpeaker(pipeline.getSpeaker());
-
-    TouchExplorationInterpreter touchExplorationInterpreter =
-        new TouchExplorationInterpreter(inputModeTracker);
-
-    if (FeatureSupport.supportMagnificationController()) {
-      processorMagnification =
-          new ProcessorMagnification(
-              getMagnificationController(),
-              globalVariables,
-              compositor,
-              analytics,
-              FeatureSupport.supportWindowMagnification(this));
-    }
-
-    // Register AccessibilityEventListeners
-    addEventListener(touchExplorationInterpreter);
-    addEventListener(directionNavigationInterpreter);
-    if (processorMagnification != null) {
-      addEventListener(processorMagnification);
-    }
-    addEventListener(pipeline);
-
-    touchExplorationInterpreter.addTouchExplorationActionListener(accessibilityFocusInterpreter);
-    screenStateMonitor.addScreenStateChangeListener(accessibilityFocusInterpreter);
-
-    screenStateMonitor.addScreenStateChangeListener(inputFocusInterpreter);
-
-    voiceActionMonitor = new VoiceActionMonitor(this, callStateMonitor, speechStateMonitor);
-    accessibilityEventProcessor.setVoiceActionMonitor(voiceActionMonitor);
-
-    keyEventListeners.add(inputModeTracker);
-
-    keyComboManager =
-        new KeyComboManager(
-            this,
-            pipeline.getFeedbackReturner(),
-            pipeline.getActorState(),
-            selectorController,
-            menuManager,
-            fullScreenReadActor,
-            analytics,
-            directionNavigationActorStateReader);
-
-    globalVariables.setKeyComboManager(keyComboManager);
-
-    ringerModeAndScreenMonitor =
-        new RingerModeAndScreenMonitor(
-            menuManager,
-            pipeline.getFeedbackReturner(),
-            proximitySensorListener,
-            callStateMonitor,
-            displayMonitor,
-            this);
-    accessibilityEventProcessor.setRingerModeAndScreenMonitor(ringerModeAndScreenMonitor);
-
-    headphoneStateMonitor = new HeadphoneStateMonitor(this);
-    speakPasswordsManager = new SpeakPasswordsManager(this, headphoneStateMonitor, globalVariables);
-
-    ProcessorVolumeStream processorVolumeStream =
-        new ProcessorVolumeStream(pipeline.getActorState(), this, touchInteractingIndicator);
-    addEventListener(processorVolumeStream);
-    keyEventListeners.add(processorVolumeStream);
-
-    gestureController =
-        new GestureController(
-            this,
-            pipeline.getFeedbackReturner(),
-            pipeline.getActorState(),
-            menuManager,
-            selectorController,
-            accessibilityFocusMonitor,
-            accessibilityFocusInterpreter,
-            gestureShortcutMapping,
-            analytics);
-
-    audioPlaybackMonitor = new AudioPlaybackMonitor(this);
-
-    // Add event processors. These will process incoming AccessibilityEvents
-    // in the order they are added.
-    eventFilter = new EventFilter(compositor, touchMonitor, globalVariables);
-    eventFilter.setVoiceActionDelegate(voiceActionMonitor);
-    eventFilter.setAccessibilityFocusEventInterpreter(accessibilityFocusInterpreter);
-    ActorStateProvider actorStateProvider =
-        new ActorStateProvider() {
-          @Override
-          public boolean resettingNodeCursor() {
-            return globalVariables.resettingNodeCursor();
-          }
-
-          @Override
-          public @Nullable ScrollActionRecord scrollState() {
-            return pipeline.getActorState().getScrollerState().get();
-          }
-
-          @Override
-          public @NonNull SelectionStateReader selectionState() {
-            return directionNavigationActor.state;
-          }
-
-          @Override
-          public EditTextActionHistory.@NonNull Provider editHistory() {
-            return editTextActionHistory.provider;
-          }
-        };
-    PreferenceProvider preferenceProvider =
-        new PreferenceProvider() {
-          @Override
-          public boolean shouldSpeakPasswords() {
-            return globalVariables.shouldSpeakPasswords();
-          }
-        };
-    final TextEventHistory textEventHistory = new TextEventHistory();
-    final TextEventFilter textEventFilter =
-        new TextEventFilter(this, textCursorTracker, textEventHistory);
-    textEventInterpreter =
-        new TextEventInterpreter(
-            this,
-            textCursorTracker,
-            inputModeTracker,
-            textEventHistory,
-            actorStateProvider,
-            preferenceProvider,
-            voiceActionMonitor,
-            textEventFilter);
-    // Event-interpreters are chained: textEventInterpreter -> hintEventInterpreter
-    textEventInterpreter.addListener(hintEventInterpreter);
-    processorEventQueue = new ProcessorEventQueue(eventFilter, textEventInterpreter);
-
-    addEventListener(processorEventQueue);
-    addEventListener(processorPhoneticLetters);
-
-    // Create window event interpreter and announcer.
-    windowEventInterpreter = new WindowEventInterpreter(this, displayMonitor);
-    processorScreen =
-        new ScreenFeedbackManager(
-            this,
-            windowEventInterpreter,
-            compositor.getTextComposer(),
-            keyComboManager,
-            focusFinder,
-            gestureShortcutMapping,
-            pipeline.getFeedbackReturner(),
-            isScreenOrientationLandscape());
-    globalVariables.setWindowsDelegate(windowEventInterpreter);
-    screenStateMonitor.setWindowsDelegate(windowEventInterpreter);
-    addEventListener(processorScreen);
-
-    // Monitor window transition status by registering listeners.
-    if (windowEventInterpreter != null) {
-      windowEventInterpreter.addListener(menuManager);
-      windowEventInterpreter.addListener(screenStateMonitor);
-      windowEventInterpreter.addListener(uiChangeEventInterpreter);
-      windowEventInterpreter.addListener(imageCaptioner);
-    }
-
-    processorCursorState = new ProcessorCursorState(this, pipeline.getFeedbackReturner());
-
-    volumeMonitor = new VolumeMonitor(pipeline.getFeedbackReturner(), this, callStateMonitor);
-
-    addEventListener(new ProcessorGestureVibrator(pipeline.getFeedbackReturner()));
-
-    addEventListener(new ProcessLivingEvent(analytics));
-
-    universalSearchManager =
-        new UniversalSearchManager(
-            pipeline.getFeedbackReturner(), ringerModeAndScreenMonitor, windowEventInterpreter);
-
-    keyEventListeners.add(keyComboManager);
-    serviceStateListeners.add(keyComboManager);
-
-    deviceConfigurationMonitor = new DeviceConfigurationMonitor(compositor, this);
-    deviceConfigurationMonitor.addConfigurationChangedListener(dimScreenController);
-
-    KeyboardLockMonitor keyboardLockMonitor = new KeyboardLockMonitor(compositor);
-    keyEventListeners.add(keyboardLockMonitor);
-
-    ipcClientCallback = new IpcClientCallbackImpl(this);
-
-    if (!hasTrainingFinishedByUser()) {
-      talkBackExitController = new TalkBackExitController(TalkBackService.getInstance());
-      if (FeatureFlagReader.allowAutomaticTurnOff(this)) {
-        talkBackExitController.setActorState(pipeline.getActorState());
-        talkBackExitController.setTrainingState(ipcClientCallback);
-        ringerModeAndScreenMonitor.addScreenChangedListener(talkBackExitController);
-      }
-    }
-
-    if (Build.VERSION.SDK_INT >= TelevisionNavigationController.MIN_API_LEVEL
-        && formFactorUtils.isAndroidTv()) {
-      televisionNavigationController =
-          new TelevisionNavigationController(
-              /* service= */ this,
-              accessibilityFocusMonitor,
-              inputMethodMonitor,
-              primesController,
-              menuManager,
-              pipeline.getFeedbackReturner(),
-              TvNavigation.useHandlerThread(/* context= */ this));
-      keyEventListeners.add(televisionNavigationController);
-      televisionDPadManager = new TelevisionDPadManager(televisionNavigationController, this);
-      addEventListener(televisionDPadManager);
-      onTelevisionNavigationControllerInitialized(televisionNavigationController);
-    }
-
-    ScreenReaderActionPerformer screenReaderActionPerformer =
-        new BrailleHelper(
-            this,
-            pipeline.getFeedbackReturner(),
-            pipeline.getActorState(),
-            menuManager,
-            selectorController,
-            focusFinder);
-    brailleDisplay =
-        new BrailleDisplay(
-            this,
-            new TalkBackForBrailleDisplayImpl(
-                this, pipeline.getFeedbackReturner(), screenReaderActionPerformer),
-            () ->
-                getBrailleImeForTalkBack() == null
-                    ? null
-                    : getBrailleImeForTalkBack().getBrailleImeForBrailleDisplay());
-
-    TalkBackForBrailleIme talkBackForBrailleIme =
-        new TalkBackForBrailleImeImpl(
-            this,
-            pipeline.getFeedbackReturner(),
-            focusFinder,
-            dimScreenController,
-            directionNavigationActorStateReader,
-            proximitySensorListener,
-            new TalkBackPrivateMethodProvider() {
-              @Override
-              public void requestTouchExploration(boolean enabled) {
-                getInstance().requestTouchExploration(enabled);
-              }
-
-              @Override
-              public GlobalVariables getGlobalVariables() {
-                return globalVariables;
-              }
-            },
-            screenReaderActionPerformer,
-            selectorController);
-    brailleImeForTalkBackProvider = talkBackForBrailleIme.getBrailleImeForTalkBackProvider();
-
-    BrailleIme.initialize(this, talkBackForBrailleIme, brailleDisplay);
-    analytics.onTalkBackServiceStarted();
-
-    TalkbackServiceStateNotifier.getInstance().notifyTalkBackServiceStateChanged(true);
-  }
-
-  /** Callback that is invoked after a {@link TelevisionNavigationController} has been set up. */
-  protected void onTelevisionNavigationControllerInitialized(
-      TelevisionNavigationController televisionNavigationController) {}
-
-  @VisibleForTesting
-  public WindowEventInterpreter getWindowEventInterpreter() {
-    return windowEventInterpreter;
-  }
-
-  private final TouchInteractingIndicator touchInteractingIndicator =
-      new TouchInteractingIndicator() {
+                "TalkBackService.reloadPreferences() diagnostic mode=%s",
+                PreferencesActivityUtils.isDiagnosisModeOn(prefs, res));
+
+        // Preferece to reduce window announcement delay.
+        boolean reduceDelayPref =
+                getBooleanPref(
+                        R.string.pref_reduce_window_delay_key, R.bool.pref_reduce_window_delay_default);
+        if (windowEventInterpreter != null) {
+            windowEventInterpreter.setReduceDelayPref(reduceDelayPref);
+            enableAnimation(!reduceDelayPref);
+        }
+
+        // If performance statistics changing enabled setting... clear collected stats.
+        boolean performanceEnabled =
+                getBooleanPref(R.string.pref_performance_stats_key, R.bool.pref_performance_stats_default);
+        Performance performance = Performance.getInstance();
+        if (performance.getComputeStatsEnabled() != performanceEnabled) {
+            performance.clearRecentEvents();
+            performance.clearAllStats();
+            performance.setComputeStatsEnabled(performanceEnabled);
+        }
+
+        boolean logOverlayEnabled =
+                PreferencesActivityUtils.getDiagnosticPref(
+                        prefs, res, R.string.pref_log_overlay_key, R.bool.pref_log_overlay_default);
+        diagnosticOverlayController.setLogOverlayEnabled(logOverlayEnabled);
+
+        // INFO: TalkBack For Developers modification
+        boolean blockOutEnabled =
+                getBooleanPref(R.string.pref_tb4d_block_overlay_key, R.bool.pref_tb4d_overlay_block_default);
+        devInfoOverlayController.setOverlayEnabled(blockOutEnabled);
+        if (blockOutEnabled && logOverlayEnabled) {
+            diagnosticOverlayController.setLogOverlayEnabled(false);
+        }
+        // ----------------- TB4D -------------------
+
+        accessibilityEventProcessor.setSpeakWhenScreenOff(
+                VerbosityPreferences.getPreferenceValueBool(
+                        prefs,
+                        res,
+                        res.getString(R.string.pref_screenoff_key),
+                        res.getBoolean(R.bool.pref_screenoff_default)));
+
+        accessibilityEventProcessor.setDumpEventMask(
+                prefs.getInt(res.getString(R.string.pref_dump_event_mask_key), 0));
+
+        proximitySensorListener.reloadSilenceOnProximity();
+        reloadPreferenceLogLevel();
+
+        final boolean useSingleTap =
+                getBooleanPref(R.string.pref_single_tap_key, R.bool.pref_single_tap_default);
+        globalVariables.setUseSingleTap(useSingleTap);
+        accessibilityFocusInterpreter.setSingleTapEnabled(useSingleTap);
+        accessibilityFocusInterpreter.setTypingMethod(
+                SharedPreferencesUtils.getIntFromStringPref(
+                        prefs,
+                        res,
+                        R.string.pref_typing_confirmation_key,
+                        R.string.pref_typing_confirmation_default));
+        accessibilityFocusInterpreter.setTypingLongPressDurationMs(
+                SharedPreferencesUtils.getIntFromStringPref(
+                        prefs,
+                        res,
+                        R.string.pref_typing_long_press_duration_key,
+                        R.string.pref_typing_long_press_duration_default));
+        globalVariables.setInterpretAsEntryKey(
+                accessibilityFocusInterpreter.getTypingMethod() == FORCE_LIFT_TO_TYPE_ON_IME);
+
+        if (supportsTouchScreen && !isBrailleKeyboardActivated()) {
+            // Touch exploration *must* be enabled on TVs for TalkBack to function.
+            final boolean touchExploration =
+                    (formFactorUtils.isAndroidTv()
+                            || getBooleanPref(
+                            R.string.pref_explore_by_touch_key, R.bool.pref_explore_by_touch_default));
+            requestTouchExploration(touchExploration);
+        }
+
+        if (FeatureSupport.isMultiFingerGestureSupported()) {
+            requestServiceFlag(
+                    AccessibilityServiceInfo.FLAG_REQUEST_MULTI_FINGER_GESTURES
+                            | AccessibilityServiceInfo.FLAG_REQUEST_2_FINGER_PASSTHROUGH,
+                    /* newValue= */ true);
+            resetTouchExplorePassThrough();
+        }
+
+        processorCursorState.onReloadPreferences(this);
+
+        voiceCommandProcessor.setEchoRecognizedTextEnabled(
+                PreferencesActivityUtils.getDiagnosticPref(
+                        this,
+                        R.string.pref_echo_recognized_text_speech_key,
+                        R.bool.pref_echo_recognized_text_default));
+
+        // Reload speech preferences.
+        pipeline.setOverlayEnabled(
+                PreferencesActivityUtils.getDiagnosticPref(
+                        this, R.string.pref_tts_overlay_key, R.bool.pref_tts_overlay_default));
+        pipeline.setUseIntonation(
+                VerbosityPreferences.getPreferenceValueBool(
+                        prefs,
+                        res,
+                        res.getString(R.string.pref_intonation_key),
+                        res.getBoolean(R.bool.pref_intonation_default)));
+        pipeline.setUsePunctuation(
+                getBooleanPref(R.string.pref_punctuation_key, R.bool.pref_punctuation_default));
+        @CapitalLetterHandlingMethod
+        int capLetterFeedback =
+                Integer.parseInt(
+                        VerbosityPreferences.getPreferenceValueString(
+                                prefs,
+                                res,
+                                res.getString(R.string.pref_capital_letters_key),
+                                res.getString(R.string.pref_capital_letters_default)));
+        speechController.setCapLetterFeedback(capLetterFeedback);
+        globalVariables.setGlobalSayCapital(capLetterFeedback == CAPITAL_LETTERS_TYPE_SPEAK_CAP);
+        pipeline.setSpeechPitch(
+                SharedPreferencesUtils.getFloatFromStringPref(
+                        prefs, res, R.string.pref_speech_pitch_key, R.string.pref_speech_pitch_default));
+        float speechRate =
+                SharedPreferencesUtils.getFloatFromStringPref(
+                        prefs, res, R.string.pref_speech_rate_key, R.string.pref_speech_rate_default);
+        pipeline.setSpeechRate(speechRate);
+        int onScreenKeyboardPref = VerbosityPreferences.readOnScreenKeyboardEcho(prefs, getResources());
+        textEventInterpreter.setOnScreenKeyboardEcho(onScreenKeyboardPref);
+
+        int physicalKeyboardPref = VerbosityPreferences.readPhysicalKeyboardEcho(prefs, getResources());
+        textEventInterpreter.setPhysicalKeyboardEcho(physicalKeyboardPref);
+
+        boolean useAudioFocus =
+                getBooleanPref(R.string.pref_use_audio_focus_key, R.bool.pref_use_audio_focus_default);
+        pipeline.setUseAudioFocus(useAudioFocus);
+
+        // Speech volume is stored as int [0,100] and scaled to float [0,1].
+        if (!FeatureSupport.hasAccessibilityAudioStream(this)) {
+            pipeline.setSpeechVolume(
+                    SharedPreferencesUtils.getIntFromStringPref(
+                            prefs, res, R.string.pref_speech_volume_key, R.string.pref_speech_volume_default)
+                            / 100.0f);
+        }
+
+        if (speakPasswordsManager != null) {
+            speakPasswordsManager.onPreferencesChanged();
+        }
+
+        // Reload feedback preferences.
+        int adjustment =
+                SharedPreferencesUtils.getIntFromStringPref(
+                        prefs, res, R.string.pref_soundback_volume_key, R.string.pref_soundback_volume_default);
+        feedbackController.setVolumeAdjustment(adjustment / 100.0f);
+
+        boolean hapticEnabled =
+                FeatureSupport.isVibratorSupported(getApplicationContext())
+                        && getBooleanPref(R.string.pref_vibration_key, R.bool.pref_vibration_default);
+        feedbackController.setHapticEnabled(hapticEnabled);
+
+        boolean auditoryEnabled =
+                getBooleanPref(R.string.pref_soundback_key, R.bool.pref_soundback_default);
+        feedbackController.setAuditoryEnabled(auditoryEnabled);
+
+        // Update preference: time feedback format.
+        String timeFeedbackFormat =
+                SharedPreferencesUtils.getStringPref(
+                        prefs,
+                        res,
+                        R.string.pref_time_feedback_format_key,
+                        R.string.pref_time_feedback_format_default);
+        ringerModeAndScreenMonitor.setTimeFeedbackFormat(
+                RingerModeAndScreenMonitor.prefValueToTimeFeedbackFormat(res, timeFeedbackFormat));
+
+        if (scrollPositionInterpreter != null) {
+            scrollPositionInterpreter.setVerboseAnnouncement(
+                    VerbosityPreferences.getPreferenceValueBool(
+                            prefs,
+                            res,
+                            res.getString(R.string.pref_verbose_scroll_announcement_key),
+                            res.getBoolean(R.bool.pref_verbose_scroll_announcement_default)));
+        }
+
+        boolean isFingerprintGestureAssigned =
+                FeatureSupport.isFingerprintGestureSupported(this)
+                        && (gestureController.isFingerprintGestureAssigned(
+                        FingerprintGestureController.FINGERPRINT_GESTURE_SWIPE_UP)
+                        || gestureController.isFingerprintGestureAssigned(
+                        FingerprintGestureController.FINGERPRINT_GESTURE_SWIPE_DOWN)
+                        || gestureController.isFingerprintGestureAssigned(
+                        FingerprintGestureController.FINGERPRINT_GESTURE_SWIPE_LEFT)
+                        || gestureController.isFingerprintGestureAssigned(
+                        FingerprintGestureController.FINGERPRINT_GESTURE_SWIPE_RIGHT));
+        requestServiceFlag(
+                AccessibilityServiceInfo.FLAG_REQUEST_FINGERPRINT_GESTURES, isFingerprintGestureAssigned);
+
+        // Update compositor preferences.
+        if (compositor != null) {
+            // Update preference: speak collection info.
+            boolean speakCollectionInfo =
+                    VerbosityPreferences.getPreferenceValueBool(
+                            prefs,
+                            res,
+                            res.getString(R.string.pref_speak_container_element_positions_key),
+                            res.getBoolean(R.bool.pref_speak_container_element_positions_default));
+            globalVariables.setSpeakCollectionInfo(speakCollectionInfo);
+
+            // Update preference: speak roles.
+            boolean speakRoles =
+                    VerbosityPreferences.getPreferenceValueBool(
+                            prefs,
+                            res,
+                            res.getString(R.string.pref_speak_roles_key),
+                            res.getBoolean(R.bool.pref_speak_roles_default));
+            globalVariables.setSpeakRoles(speakRoles);
+
+            // Update preference: speak system window titles.
+            boolean speakWindowTitle =
+                    VerbosityPreferences.getPreferenceValueBool(
+                            prefs,
+                            res,
+                            res.getString(R.string.pref_speak_system_window_titles_key),
+                            res.getBoolean(R.bool.pref_speak_system_window_titles_default));
+            globalVariables.setSpeakSystemWindowTitles(speakWindowTitle);
+
+            // Update preference: limit frequent content change announcement.
+            boolean rateLimitTextChange =
+                    SharedPreferencesUtils.getBooleanPref(
+                            prefs,
+                            res,
+                            R.string.pref_allow_frequent_content_change_announcement_key,
+                            R.bool.pref_allow_frequent_content_change_announcement_default);
+            globalVariables.setTextChangeRateUnlimited(rateLimitTextChange);
+
+            // Update preference: description order.
+            String descriptionOrder =
+                    SharedPreferencesUtils.getStringPref(
+                            prefs, res, R.string.pref_node_desc_order_key, R.string.pref_node_desc_order_default);
+            globalVariables.setDescriptionOrder(prefValueToDescriptionOrder(res, descriptionOrder));
+
+            // Update preference: speak element IDs.
+            boolean speakElementIds =
+                    getBooleanPref(
+                            R.string.pref_speak_element_ids_key, R.bool.pref_speak_element_ids_default);
+            globalVariables.setSpeakElementIds(speakElementIds);
+
+            // Update preference: speak usage hints.
+            boolean speakUsageHints =
+                    VerbosityPreferences.getPreferenceValueBool(
+                            prefs,
+                            res,
+                            res.getString(R.string.pref_a11y_hints_key),
+                            res.getBoolean(R.bool.pref_a11y_hints_default));
+            globalVariables.setUsageHintEnabled(speakUsageHints);
+        }
+
+        FocusIndicatorUtils.applyFocusAppearancePreference(this, prefs, res);
+    }
+
+    private void reloadPreferenceLogLevel() {
+        LogUtils.setLogLevel(
+                SharedPreferencesUtils.getIntFromStringPref(
+                        prefs, getResources(), R.string.pref_log_level_key, R.string.pref_log_level_default));
+        enforceDiagnosisModeLogging();
+    }
+
+    private void enforceDiagnosisModeLogging() {
+        if ((LogUtils.getLogLevel() != Log.VERBOSE)
+                && PreferencesActivityUtils.isDiagnosisModeOn(prefs, getResources())) {
+            LogUtils.setLogLevel(Log.VERBOSE);
+        }
+    }
+
+    @DescriptionOrder
+    private static int prefValueToDescriptionOrder(Resources resources, String value) {
+        if (TextUtils.equals(
+                value, resources.getString(R.string.pref_node_desc_order_value_role_name_state_pos))) {
+            return DESC_ORDER_ROLE_NAME_STATE_POSITION;
+        } else if (TextUtils.equals(
+                value, resources.getString(R.string.pref_node_desc_order_value_state_name_role_pos))) {
+            return DESC_ORDER_STATE_NAME_ROLE_POSITION;
+        } else if (TextUtils.equals(
+                value, resources.getString(R.string.pref_node_desc_order_value_name_role_state_pos))) {
+            return DESC_ORDER_NAME_ROLE_STATE_POSITION;
+        } else {
+            LogUtils.e(TAG, "Unhandled description order preference value \"%s\"", value);
+            return DESC_ORDER_STATE_NAME_ROLE_POSITION;
+        }
+    }
+
+    /**
+     * Attempts to return the state of touch exploration.
+     *
+     * <p>Should only be called if {@link #supportsTouchScreen} is true.
+     *
+     * <p>Returns{@code true} if touch exploration is enabled, {@code false} if touch exploration is
+     * disabled or {@code null} if we couldn't get the state of touch exploration.
+     */
+    private @Nullable Boolean isTouchExplorationEnabled() {
+        final AccessibilityServiceInfo info = getServiceInfo();
+        if (info == null) {
+            LogUtils.e(TAG, "Failed to read touch exploration request state, service info was null");
+            return null;
+        }
+
+        return ((info.flags & AccessibilityServiceInfo.FLAG_REQUEST_TOUCH_EXPLORATION_MODE) != 0);
+    }
+
+    /**
+     * Attempts to change the state of touch exploration.
+     *
+     * <p>Should only be called if {@link #supportsTouchScreen} is true.
+     *
+     * @param requestedState {@code true} to request exploration.
+     * @return {@code true} if touch exploration is now enabled, {@code false} if touch exploration is
+     * now disabled or {@code null} if we couldn't get the state of touch exploration which means
+     * no change to touch exploration state occurred.
+     */
+    private @Nullable Boolean requestTouchExploration(boolean requestedState) {
+        requestServiceFlag(
+                AccessibilityServiceInfo.FLAG_REQUEST_TOUCH_EXPLORATION_MODE, requestedState);
+        return isTouchExplorationEnabled();
+    }
+
+    /**
+     * Attempts to change the service info flag.
+     *
+     * @param flags    to specify the service flags to change.
+     * @param newValue {@code true} to request service flag change.
+     */
+    private void requestServiceFlag(int flags, boolean newValue) {
+        final AccessibilityServiceInfo info = getServiceInfo();
+        if (info == null) {
+            return;
+        }
+
+        // No need to make changes if
+        // 1. newValue is true and current value of the requested flags are all set, or
+        // 2. newValue is false and current value of the requested flags are all clear.
+        boolean noChange = newValue ? ((info.flags & flags) == flags) : ((info.flags & flags) == 0);
+        if (noChange) {
+            return;
+        }
+
+        if (((flags & FLAG_SERVICE_HANDLES_DOUBLE_TAP) != 0) && mainTouchInteractionMonitor != null) {
+            // Mask off double-tap service flag. When gesture detection's activated, in Android T, change
+            // this flag causes the touch interaction controller reset the state.
+            flags &= ~FLAG_SERVICE_HANDLES_DOUBLE_TAP;
+        }
+        if (newValue) {
+            info.flags |= flags;
+        } else {
+            info.flags &= ~flags;
+        }
+
+        LogUtils.v(TAG, "Accessibility Service flag changed: 0x%X", info.flags);
+        setServiceInfo(info);
+        if ((flags & AccessibilityServiceInfo.FLAG_REQUEST_TOUCH_EXPLORATION_MODE)
+                == AccessibilityServiceInfo.FLAG_REQUEST_TOUCH_EXPLORATION_MODE
+                && newValue
+                && shouldUseTalkbackGestureDetection()) {
+            // Modifies the explore-by-touch flag will invalidate the gesture detection from the service
+            // side. Here is the workaround to re-configure the gesture detection.
+            unregisterGestureDetection();
+            registerGestureDetection();
+        }
+    }
+
+    /**
+     * Checks the condition for showing tutorial.
+     *
+     * @return {@code true} if the tutorial should be shown
+     */
+    public boolean shouldShowTutorial() {
+        if (formFactorUtils.isAndroidTv()) {
+            return false;
+        }
+
+        boolean isDeviceProvisioned =
+                Settings.Secure.getInt(getContentResolver(), Settings.Global.DEVICE_PROVISIONED, 1) != 0;
+
+        // Training should show again if the user didn't exit training UI by clicking the exit button.
+        if (isDeviceProvisioned && (!isFirstTimeUser() && hasTrainingFinishedByUser())) {
+            return false;
+        }
+
+        final int touchscreenState = getResources().getConfiguration().touchscreen;
+
+        return touchscreenState != Configuration.TOUCHSCREEN_NOTOUCH && supportsTouchScreen;
+    }
+
+    public void showTutorial() {
+        startActivity(TutorialInitiator.createFirstRunTutorialIntent(getApplicationContext()));
+    }
+
+    private void setFirstTimeUser(boolean newValue) {
+        prefs.edit().putBoolean(PREF_FIRST_TIME_USER, newValue).apply();
+    }
+
+    private boolean isFirstTimeUser() {
+        return prefs.getBoolean(PREF_FIRST_TIME_USER, true);
+    }
+
+    void setTrainingFinished(boolean newValue) {
+        prefs.edit().putBoolean(PREF_HAS_TRAINING_FINISHED, newValue).apply();
+    }
+
+    boolean hasTrainingFinishedByUser() {
+        return prefs.getBoolean(PREF_HAS_TRAINING_FINISHED, false);
+    }
+
+    private void updateTalkBackEnabledCount() {
+        String enabledCountKey = getString(R.string.talkback_enabled_count);
+        int enabledCount = prefs.getInt(enabledCountKey, 0) + 1;
+        prefs.edit().putInt(enabledCountKey, enabledCount).apply();
+    }
+
+    /**
+     * Stores TalkBack user usage when service is on unbind.
+     */
+    private void storeTalkBackUserUsage() {
+        if (ipcClientCallback == null) {
+            return;
+        }
+        if (ipcClientCallback.hasTrainingPageSwitched) {
+            prefs.edit().putBoolean(getString(R.string.has_training_page_switched), true);
+        }
+        prefs
+                .edit()
+                .putLong(getString(R.string.talkback_off_timestamp), System.currentTimeMillis())
+                .apply();
+    }
+
+    /**
+     * User requests to disable TalkBack. And it will enter tutorial when TalkBack restarts.
+     *
+     * @param type that turns off TalkBack
+     */
+    void requestDisableTalkBack(int type) {
+        LogUtils.d(TAG, "mis-triggering: requestDisableTalkBack  type=%d", type);
+        analytics.sendLogImmediately(type);
+        setTrainingFinished(false);
+        disableSelf();
+    }
+
+    private boolean skipShowingTutorialInLaunching() {
+        return getResources().getBoolean(R.bool.skip_tutorial_in_launching);
+    }
+
+    /**
+     * Reloads preferences whenever their values change.
+     */
+    private final OnSharedPreferenceChangeListener sharedPreferenceChangeListener =
+            (prefs, key) -> {
+                LogUtils.d(TAG, "A shared preference changed: %s", key);
+                if (getString(R.string.pref_previous_global_window_animation_scale_key).equals(key)) {
+                    // The stored animation factor is no related to TalkBack Settings at all. We skip to
+                    // reloadPreferences to avoid the additional of Talkback re-configuration.
+                    return;
+                }
+                reloadPreferences();
+            };
+
+    public void onLockedBootCompleted(EventId eventId) {
+        if (serviceState == ServiceStateListener.SERVICE_STATE_INACTIVE) {
+            // onServiceConnected has not completed yet. We need to defer the boot completion
+            // callback until after onServiceConnected has run.
+            lockedBootCompletedPending = true;
+        } else {
+            // onServiceConnected has already completed, so we should run the callback now.
+            onLockedBootCompletedInternal();
+        }
+    }
+
+    private void onLockedBootCompletedInternal() {
+        // Update TTS quietly.
+        // If the TTS changes here, it is probably a non-FBE TTS that didn't appear in the TTS
+        // engine list when TalkBack initialized during system boot, so we want the change to be
+        // invisible to the user.
+        pipeline.onBoot(/* quiet= */ true);
+    }
+
+    public void onUnlockedBootCompleted() {
+        // Update TTS and allow announcement.
+        // If the TTS changes here, it is probably a non-FBE TTS that is available after the user
+        // unlocks their phone. In this case, the user heard Google TTS at the lock screen, so we
+        // should let them know that we're using their preferred TTS now.
+        if (pipeline != null) {
+            // pipeline can be null if a Boot Complete event arrives in between invocations of onCreated
+            // and onServiceConnected.
+            pipeline.onBoot(/* quiet= */ false);
+        }
+
+        if (labelManager != null) {
+            labelManager.onUnlockedBoot();
+        }
+
+        // The invocation of installActivity() enables immediate access to code and resources of split
+        // APKs. It can be invoked even though we are a Service and not an Activity.
+        // Call SplitCompat.install after local filesystem accessible in boot process.
+        boolean splitCompatInstallSuccess = SplitCompatUtils.installActivity(this);
+
+        // In theory, the boolean returned by installActivity will be false only for API 20 or lower.
+        if (!splitCompatInstallSuccess) {
+            Log.e(TAG, "SplitCompatUtils.installActivity() failed");
+        }
+    }
+
+    public void onShutDown() {
+        if (talkBackExitController != null) {
+            talkBackExitController.onShutDown();
+        }
+    }
+
+    @Override
+    public void uncaughtException(Thread thread, Throwable ex) {
+        try {
+            if (dimScreenController != null) {
+                dimScreenController.shutdown();
+            }
+
+            if (menuManager != null && menuManager.isMenuShowing()) {
+                menuManager.dismissAll();
+            }
+        } catch (Exception e) {
+            // Do nothing.
+        } finally {
+            if (systemUeh != null
+                    && getServiceState() != ServiceStateListener.SERVICE_STATE_SHUTTING_DOWN) {
+                systemUeh.uncaughtException(thread, ex);
+            } else {
+                // There is either no default exception handler available, or the service is in the middle
+                // of shutting down.
+                // If the service is in the middle of shutting down exceptions would cause the service to
+                // crash.
+                LogUtils.e(TAG, "Received exception while shutting down.", ex);
+            }
+        }
+    }
+
+    public void setTestingListener(TalkBackListener testingListener) {
+        accessibilityEventProcessor.setTestingListener(testingListener);
+    }
+
+    public boolean isScreenOrientationLandscape() {
+        Configuration config = getResources().getConfiguration();
+        if (config == null) {
+            return false;
+        }
+        return config.orientation == Configuration.ORIENTATION_LANDSCAPE;
+    }
+
+    public InputModeTracker getInputModeTracker() {
+        return inputModeTracker;
+    }
+
+    public void registerTalkBackExitEventListener() {
+        if (talkBackExitController != null) {
+            addEventListener(talkBackExitController);
+        }
+    }
+
+    public void unregisterTalkBackExitEventListener() {
+        if (talkBackExitController != null) {
+            postRemoveEventListener(talkBackExitController);
+        }
+    }
+
+    /**
+     * Runnable to run after announcing "TalkBack off".
+     */
+    private static final class DisableTalkBackCompleteAction implements UtteranceCompleteRunnable {
+        boolean isDone = false;
+
         @Override
-        public boolean isTouchInteracting() {
-          return isBrailleImeTouchInteracting();
-        }
-      };
-
-  private final SelectorController.SelectorEventNotifier selectorEventNotifier =
-      new SelectorEventNotifier() {
-        @Override
-        public void onSelectorOverlayShown(CharSequence message) {
-          if (brailleDisplay != null) {
-            brailleDisplay.onReadingControlChanged(message);
-          }
-        }
-      };
-
-  private final DimScreenNotifier dimScreenNotifier =
-      new DimScreenNotifier() {
-        @Override
-        public void onScreenDim() {
-          if (getBrailleImeForTalkBack() != null) {
-            getBrailleImeForTalkBack().onScreenDim();
-          }
-        }
-
-        @Override
-        public void onScreenBright() {
-          if (getBrailleImeForTalkBack() != null) {
-            getBrailleImeForTalkBack().onScreenBright();
-          }
-        }
-      };
-
-  private BrailleImeForTalkBack getBrailleImeForTalkBack() {
-    return brailleImeForTalkBackProvider.getBrailleImeForTalkBack();
-  }
-
-  private boolean isBrailleKeyboardActivated() {
-    return getBrailleImeForTalkBack() == null
-        ? false
-        : getBrailleImeForTalkBack().isBrailleKeyboardActivated();
-  }
-
-  @Compositor.Flavor
-  public int getCompositorFlavor() {
-    if (formFactorUtils.isAndroidTv()) {
-      return Compositor.FLAVOR_TV;
-    } else {
-      return Compositor.FLAVOR_NONE;
-    }
-  }
-
-  public UniversalSearchManager getUniversalSearchManager() {
-    return universalSearchManager;
-  }
-
-  @VisibleForTesting
-  public SpeechLanguage getSpeechLanguage() {
-    return speechLanguage;
-  }
-
-  // Gets the user preferred locale changed using language switcher.
-  public Locale getUserPreferredLocale() {
-    return compositor.getUserPreferredLanguage();
-  }
-
-  // Sets the user preferred locale changed using language switcher.
-  private void setUserPreferredLocale(Locale locale) {
-    if (locale == null) {
-      prefs.edit().remove(getString(R.string.pref_talkback_prefer_locale_key)).apply();
-    } else {
-      prefs
-          .edit()
-          .putString(getString(R.string.pref_talkback_prefer_locale_key), locale.getDisplayName())
-          .apply();
-    }
-    compositor.setUserPreferredLanguage(locale);
-  }
-
-  public ListMenuManager getMenuManager() {
-    return menuManager;
-  }
-
-  /**
-   * Registers listeners, sets service info, loads preferences. This should be called from {@link
-   * #onServiceConnected} and when TalkBack resumes from a suspended state.
-   */
-  private void resumeInfrastructure() {
-
-    // Load log-level preference early, so that we can log it and use it during startup.
-    reloadPreferenceLogLevel();
-    // Log meta-data about service, disregarding log-level pref, in 1 line for easy log filtering.
-    if (Log.isLoggable(TAG, Log.INFO)) {
-      Log.i(
-          TAG,
-          "resumeInfrastructure() android Build.VERSION.SDK_INT="
-              + Build.VERSION.SDK_INT
-              + " talkback getVersionName="
-              + PackageManagerUtils.getVersionName(this)
-              + " LogUtils.getLogLevel="
-              + LogUtils.getLogLevel()
-              + " utils.BuildConfig.DEBUG="
-              + com.google.android.accessibility.utils.BuildConfig.DEBUG);
-    }
-
-    if (isServiceActive()) {
-      LogUtils.e(TAG, "Attempted to resume while not suspended");
-      return;
-    }
-
-    setServiceState(ServiceStateListener.SERVICE_STATE_ACTIVE);
-    stopForeground(true);
-
-    AccessibilityServiceInfo info = getServiceInfo();
-    if (info == null) {
-      LogUtils.e(TAG, "Fail to get service flag!");
-    } else {
-      info.flags |= ExperimentalUtils.getAdditionalTalkBackServiceFlags();
-      if (FeatureSupport.isMultiFingerGestureSupported()) {
-        info.flags |=
-            AccessibilityServiceInfo.FLAG_REQUEST_MULTI_FINGER_GESTURES
-                | AccessibilityServiceInfo.FLAG_REQUEST_2_FINGER_PASSTHROUGH;
-        resetTouchExplorePassThrough();
-      } else {
-        info.flags &=
-            ~(AccessibilityServiceInfo.FLAG_REQUEST_MULTI_FINGER_GESTURES
-                | AccessibilityServiceInfo.FLAG_REQUEST_2_FINGER_PASSTHROUGH);
-      }
-      if (GestureReporter.ENABLED) {
-        info.flags |= AccessibilityServiceInfo.FLAG_SEND_MOTION_EVENTS;
-      }
-      info.notificationTimeout = 0;
-      if (BuildVersionUtils.isAtLeastQ()) {
-        info.setInteractiveUiTimeoutMillis(DEFAULT_INTERACTIVE_UI_TIMEOUT_MILLIS);
-      }
-
-      // Ensure the initial touch exploration request mode is correct.
-      if (supportsTouchScreen
-          && getBooleanPref(
-              R.string.pref_explore_by_touch_key, R.bool.pref_explore_by_touch_default)) {
-        info.flags |= AccessibilityServiceInfo.FLAG_REQUEST_TOUCH_EXPLORATION_MODE;
-      }
-
-      LogUtils.v(TAG, "Accessibility Service flag set: 0x%X", info.flags);
-      setServiceInfo(info);
-    }
-
-    if (callStateMonitor != null) {
-      // If we need to show the tutorial, we will ask permission after completing it.
-      if (!shouldShowTutorial()) {
-        callStateMonitor.requestPhonePermissionIfNeeded(prefs);
-      }
-      callStateMonitor.startMonitoring();
-    }
-
-    // If we need to show the tutorial, we will ask permission after completing it.
-    if (!shouldShowTutorial()) {
-      NotificationUtils.requestPostNotificationPermissionIfNeeded(this);
-    }
-
-    if (voiceActionMonitor != null) {
-      voiceActionMonitor.onResumeInfrastructure();
-    }
-
-    if (inputMethodMonitor != null) {
-      inputMethodMonitor.onResumeInfrastructure();
-    }
-
-    if (audioPlaybackMonitor != null) {
-      audioPlaybackMonitor.onResumeInfrastructure();
-    }
-
-    if (displayMonitor != null) {
-      displayMonitor.startMonitoring();
-    }
-
-    if (accessibilityEventProcessor != null) {
-      accessibilityEventProcessor.onResumeInfrastructure();
-    }
-
-    if (subtreeChangeEventInterpreter != null) {
-      subtreeChangeEventInterpreter.onResumeInfrastructure();
-    }
-
-    if (windowEventInterpreter != null) {
-      windowEventInterpreter.onResumeInfrastructure();
-    }
-
-    if (ringerModeAndScreenMonitor != null) {
-      ringerModeAndScreenMonitor.startMonitoring(this);
-    }
-
-    if (headphoneStateMonitor != null) {
-      headphoneStateMonitor.startMonitoring();
-    }
-
-    if (volumeMonitor != null) {
-      ContextCompat.registerReceiver(
-          this, volumeMonitor, volumeMonitor.getFilter(), RECEIVER_EXPORTED);
-      if (FeatureSupport.hasAccessibilityAudioStream(this)) {
-        // Cache the initial volume in case that the volume is never changed during runtime.
-        volumeMonitor.cacheAccessibilityStreamVolume();
-      }
-    }
-
-    if (batteryMonitor != null) {
-      ContextCompat.registerReceiver(
-          this, batteryMonitor, batteryMonitor.getFilter(), RECEIVER_EXPORTED);
-    }
-
-    if (labelManager != null) {
-      labelManager.onResume(/* context= */ this);
-    }
-
-    prefs.registerOnSharedPreferenceChangeListener(sharedPreferenceChangeListener);
-    prefs.registerOnSharedPreferenceChangeListener(analytics);
-
-    if (processorMagnification != null) {
-      processorMagnification.onResumeInfrastructure();
-    }
-
-    if ((fingerprintGestureCallback != null) && (getFingerprintGestureController() != null)) {
-      getFingerprintGestureController()
-          .registerFingerprintGestureCallback(fingerprintGestureCallback, null);
-    }
-
-    reloadPreferences();
-
-    dimScreenController.resume();
-
-    inputFocusInterpreter.initLastEditableFocusForGlobalVariables();
-
-    gestureDetectionFeatureFlag = FeatureFlagReader.useTalkbackGestureDetection(this);
-
-    if (getBrailleImeForTalkBack() != null) {
-      getBrailleImeForTalkBack().onTalkBackResumed();
-    }
-    brailleDisplay.start();
-
-    if (eventLatencyLogger != null) {
-      Performance.getInstance()
-          .addLatencyTracker(eventLatencyLogger, new HandlerExecutor(new Handler(getMainLooper())));
-      speechController.getFailoverTts().addListener(eventLatencyLogger);
-    }
-    IpcService.setClientCallback(ipcClientCallback);
-  }
-
-  @Override
-  public void unregisterReceiver(BroadcastReceiver receiver) {
-    try {
-      if (receiver != null) {
-        super.unregisterReceiver(receiver);
-      }
-    } catch (IllegalArgumentException e) {
-      LogUtils.e(
-          TAG,
-          "Do not unregister receiver as it was never registered: "
-              + receiver.getClass().getSimpleName());
-    }
-  }
-
-  private void unregisterReceivers(BroadcastReceiver... receivers) {
-    if (receivers == null) {
-      return;
-    }
-    for (BroadcastReceiver receiver : receivers) {
-      unregisterReceiver(receiver);
-    }
-  }
-
-  /**
-   * Registers listeners, sets service info, loads preferences. This should be called from {@link
-   * #onServiceConnected} and when TalkBack resumes from a suspended state.
-   */
-  private void suspendInfrastructure() {
-    if (!isServiceActive()) {
-      LogUtils.e(TAG, "Attempted to suspend while already suspended");
-      return;
-    }
-
-    setServiceState(ServiceStateListener.SERVICE_STATE_SHUTTING_DOWN);
-
-    if (displayMonitor != null) {
-      displayMonitor.stopMonitoring();
-    }
-
-    if (accessibilityEventProcessor != null) {
-      accessibilityEventProcessor.onSuspendInfrastructure();
-    }
-
-    if (subtreeChangeEventInterpreter != null) {
-      subtreeChangeEventInterpreter.onSuspendInfrastructure();
-    }
-
-    if (windowEventInterpreter != null) {
-      windowEventInterpreter.onSuspendInfrastructure();
-    }
-
-    if (callStateMonitor != null) {
-      callStateMonitor.stopMonitoring();
-    }
-
-    if (voiceActionMonitor != null) {
-      voiceActionMonitor.onSuspendInfrastructure();
-    }
-
-    if (audioPlaybackMonitor != null) {
-      audioPlaybackMonitor.onSuspendInfrastructure();
-    }
-
-    if (inputMethodMonitor != null) {
-      inputMethodMonitor.onSuspendInfrastructure();
-    }
-
-    dimScreenController.suspend();
-
-    interruptAllFeedback(/* stopTtsSpeechCompletely */ false);
-
-    // Some apps depend on these being set to false when TalkBack is disabled.
-    if (supportsTouchScreen) {
-      requestTouchExploration(false);
-    }
-
-    prefs.unregisterOnSharedPreferenceChangeListener(sharedPreferenceChangeListener);
-    prefs.unregisterOnSharedPreferenceChangeListener(analytics);
-
-    unregisterReceivers(batteryMonitor, volumeMonitor);
-
-    if (labelManager != null) {
-      labelManager.onSuspend(/* context= */ this);
-    }
-
-    if (volumeMonitor != null) {
-      volumeMonitor.releaseControl();
-    }
-
-    if (headphoneStateMonitor != null) {
-      headphoneStateMonitor.stopMonitoring();
-    }
-
-    // Remove any pending notifications that shouldn't persist.
-    final NotificationManager nm = (NotificationManager) getSystemService(NOTIFICATION_SERVICE);
-    nm.cancelAll();
-
-    if (processorMagnification != null) {
-      processorMagnification.onSuspendInfrastructure();
-    }
-
-    if ((fingerprintGestureCallback != null) && (getFingerprintGestureController() != null)) {
-      getFingerprintGestureController()
-          .unregisterFingerprintGestureCallback(fingerprintGestureCallback);
-    }
-
-    if (FeatureSupport.isFingerprintGestureSupported(this)) {
-      requestServiceFlag(AccessibilityServiceInfo.FLAG_REQUEST_FINGERPRINT_GESTURES, false);
-    }
-
-    TalkbackServiceStateNotifier.getInstance().notifyTalkBackServiceStateChanged(false);
-
-    if (getBrailleImeForTalkBack() != null) {
-      getBrailleImeForTalkBack().onTalkBackSuspended();
-    }
-    brailleDisplay.stop();
-    if (eventLatencyLogger != null) {
-      Performance.getInstance().removeLatencyTracker(eventLatencyLogger);
-      speechController.getFailoverTts().removeListener(eventLatencyLogger);
-    }
-
-    IpcService.setClientCallback(null);
-  }
-
-  /** Shuts down the infrastructure in case it has been initialized. */
-  private void shutdownInfrastructure() {
-    setServiceState(ServiceStateListener.SERVICE_STATE_SHUTTING_DOWN);
-    // we put it first to be sure that screen dimming would be removed even if code below
-    // will crash by any reason. Because leaving user with dimmed screen is super bad
-    // We check the instance against null to prevent the premature service destroy (aka destroy
-    // before connected).
-    if (dimScreenController != null) {
-      dimScreenController.shutdown();
-    }
-
-    if (fullScreenReadActor != null) {
-      fullScreenReadActor.shutdown();
-    }
-
-    if (labelManager != null) {
-      labelManager.shutdown();
-    }
-
-    if (imageCaptioner != null) {
-      imageCaptioner.shutdown();
-    }
-
-    if (proximitySensorListener != null) {
-      proximitySensorListener.shutdown();
-    }
-    if (feedbackController != null) {
-      feedbackController.shutdown();
-    }
-    if (keyComboManager != null) {
-      keyComboManager.shutdown();
-    }
-    if (pipeline != null) {
-      pipeline.shutdown();
-    }
-    if (analytics != null) {
-      analytics.onTalkBackServiceStopped();
-    }
-  }
-
-  /**
-   * Adds an event listener.
-   *
-   * @param listener The listener to add.
-   */
-  public void addEventListener(AccessibilityEventListener listener) {
-    accessibilityEventProcessor.addAccessibilityEventListener(listener);
-  }
-
-  /**
-   * Posts a {@link Runnable} to removes an event listener. This is safe to call from inside {@link
-   * AccessibilityEventListener#onAccessibilityEvent(AccessibilityEvent, EventId)}.
-   *
-   * @param listener The listener to remove.
-   */
-  public void postRemoveEventListener(final AccessibilityEventListener listener) {
-    accessibilityEventProcessor.postRemoveAccessibilityEventListener(listener);
-  }
-
-  /** Returns a boolean preference by resource id. */
-  private boolean getBooleanPref(int prefKeyResId, int prefDefaultResId) {
-    return SharedPreferencesUtils.getBooleanPref(
-        prefs, getResources(), prefKeyResId, prefDefaultResId);
-  }
-
-  /**
-   * When the device supports {@link AccessibilityService#setAnimationScale(float)}, system will
-   * determine to disable animation feature when TalkBack is on, and resume it after TalkBack is
-   * off.
-   *
-   * @param enable {@code false} to request the disable of animation, and {@code true} to resume the
-   *     animation.
-   */
-  private void enableAnimation(boolean enable) {
-    if (!FeatureSupport.supportsServiceControlOfGlobalAnimations()) {
-      return;
-    }
-    if (enable) {
-      if (prefs.contains(getString(R.string.pref_previous_global_window_animation_scale_key))) {
-        float scale =
-            SharedPreferencesUtils.getFloatFromStringPref(
-                prefs,
-                getResources(),
-                R.string.pref_previous_global_window_animation_scale_key,
-                R.string.pref_window_animation_scale_default);
-        if (scale > ANIMATION_OFF && SettingsUtils.isAnimationDisabled(this)) {
-          // Resume animation when the record value is meaningful (greater than zero);
-          setAnimationScale(scale);
-        }
-        prefs
-            .edit()
-            .remove(getString(R.string.pref_previous_global_window_animation_scale_key))
-            .apply();
-      }
-    } else {
-      if (!SettingsUtils.isAnimationDisabled(this)) {
-        prefs
-            .edit()
-            .putString(
-                getString(R.string.pref_previous_global_window_animation_scale_key),
-                Float.toString(
-                    Settings.Global.getFloat(
-                        getContentResolver(), Settings.Global.WINDOW_ANIMATION_SCALE, 1)))
-            .apply();
-      }
-      // Disable animation;
-      setAnimationScale(ANIMATION_OFF);
-    }
-  }
-
-  /** Reloads service preferences. */
-  protected void reloadPreferences() {
-    final Resources res = getResources();
-
-    LogUtils.v(
-        TAG,
-        "TalkBackService.reloadPreferences() diagnostic mode=%s",
-        PreferencesActivityUtils.isDiagnosisModeOn(prefs, res));
-
-    // Preferece to reduce window announcement delay.
-    boolean reduceDelayPref =
-        getBooleanPref(
-            R.string.pref_reduce_window_delay_key, R.bool.pref_reduce_window_delay_default);
-    if (windowEventInterpreter != null) {
-      windowEventInterpreter.setReduceDelayPref(reduceDelayPref);
-      enableAnimation(!reduceDelayPref);
-    }
-
-    // If performance statistics changing enabled setting... clear collected stats.
-    boolean performanceEnabled =
-        getBooleanPref(R.string.pref_performance_stats_key, R.bool.pref_performance_stats_default);
-    Performance performance = Performance.getInstance();
-    if (performance.getComputeStatsEnabled() != performanceEnabled) {
-      performance.clearRecentEvents();
-      performance.clearAllStats();
-      performance.setComputeStatsEnabled(performanceEnabled);
-    }
-
-    boolean logOverlayEnabled =
-        PreferencesActivityUtils.getDiagnosticPref(
-            prefs, res, R.string.pref_log_overlay_key, R.bool.pref_log_overlay_default);
-    diagnosticOverlayController.setLogOverlayEnabled(logOverlayEnabled);
-
-    // INFO: TalkBack For Developers modification
-    boolean blockOutEnabled =
-            getBooleanPref(R.string.pref_tb4d_block_overlay_key, R.bool.pref_tb4d_overlay_block_default);
-    devInfoOverlayController.setOverlayEnabled(blockOutEnabled);
-    if (blockOutEnabled && logOverlayEnabled) {
-      diagnosticOverlayController.setLogOverlayEnabled(false);
-    }
-    // ----------------- TB4D -------------------
-
-    accessibilityEventProcessor.setSpeakWhenScreenOff(
-        VerbosityPreferences.getPreferenceValueBool(
-            prefs,
-            res,
-            res.getString(R.string.pref_screenoff_key),
-            res.getBoolean(R.bool.pref_screenoff_default)));
-
-    accessibilityEventProcessor.setDumpEventMask(
-        prefs.getInt(res.getString(R.string.pref_dump_event_mask_key), 0));
-
-    proximitySensorListener.reloadSilenceOnProximity();
-    reloadPreferenceLogLevel();
-
-    final boolean useSingleTap =
-        getBooleanPref(R.string.pref_single_tap_key, R.bool.pref_single_tap_default);
-    globalVariables.setUseSingleTap(useSingleTap);
-    accessibilityFocusInterpreter.setSingleTapEnabled(useSingleTap);
-    accessibilityFocusInterpreter.setTypingMethod(
-        SharedPreferencesUtils.getIntFromStringPref(
-            prefs,
-            res,
-            R.string.pref_typing_confirmation_key,
-            R.string.pref_typing_confirmation_default));
-    accessibilityFocusInterpreter.setTypingLongPressDurationMs(
-        SharedPreferencesUtils.getIntFromStringPref(
-            prefs,
-            res,
-            R.string.pref_typing_long_press_duration_key,
-            R.string.pref_typing_long_press_duration_default));
-    globalVariables.setInterpretAsEntryKey(
-        accessibilityFocusInterpreter.getTypingMethod() == FORCE_LIFT_TO_TYPE_ON_IME);
-
-    if (supportsTouchScreen && !isBrailleKeyboardActivated()) {
-      // Touch exploration *must* be enabled on TVs for TalkBack to function.
-      final boolean touchExploration =
-          (formFactorUtils.isAndroidTv()
-              || getBooleanPref(
-                  R.string.pref_explore_by_touch_key, R.bool.pref_explore_by_touch_default));
-      requestTouchExploration(touchExploration);
-    }
-
-    if (FeatureSupport.isMultiFingerGestureSupported()) {
-      requestServiceFlag(
-          AccessibilityServiceInfo.FLAG_REQUEST_MULTI_FINGER_GESTURES
-              | AccessibilityServiceInfo.FLAG_REQUEST_2_FINGER_PASSTHROUGH,
-          /* newValue= */ true);
-      resetTouchExplorePassThrough();
-    }
-
-    processorCursorState.onReloadPreferences(this);
-
-    voiceCommandProcessor.setEchoRecognizedTextEnabled(
-        PreferencesActivityUtils.getDiagnosticPref(
-            this,
-            R.string.pref_echo_recognized_text_speech_key,
-            R.bool.pref_echo_recognized_text_default));
-
-    // Reload speech preferences.
-    pipeline.setOverlayEnabled(
-        PreferencesActivityUtils.getDiagnosticPref(
-            this, R.string.pref_tts_overlay_key, R.bool.pref_tts_overlay_default));
-    pipeline.setUseIntonation(
-        VerbosityPreferences.getPreferenceValueBool(
-            prefs,
-            res,
-            res.getString(R.string.pref_intonation_key),
-            res.getBoolean(R.bool.pref_intonation_default)));
-    pipeline.setUsePunctuation(
-        getBooleanPref(R.string.pref_punctuation_key, R.bool.pref_punctuation_default));
-    @CapitalLetterHandlingMethod
-    int capLetterFeedback =
-        Integer.parseInt(
-            VerbosityPreferences.getPreferenceValueString(
-                prefs,
-                res,
-                res.getString(R.string.pref_capital_letters_key),
-                res.getString(R.string.pref_capital_letters_default)));
-    speechController.setCapLetterFeedback(capLetterFeedback);
-    globalVariables.setGlobalSayCapital(capLetterFeedback == CAPITAL_LETTERS_TYPE_SPEAK_CAP);
-    pipeline.setSpeechPitch(
-        SharedPreferencesUtils.getFloatFromStringPref(
-            prefs, res, R.string.pref_speech_pitch_key, R.string.pref_speech_pitch_default));
-    float speechRate =
-        SharedPreferencesUtils.getFloatFromStringPref(
-            prefs, res, R.string.pref_speech_rate_key, R.string.pref_speech_rate_default);
-    pipeline.setSpeechRate(speechRate);
-    int onScreenKeyboardPref = VerbosityPreferences.readOnScreenKeyboardEcho(prefs, getResources());
-    textEventInterpreter.setOnScreenKeyboardEcho(onScreenKeyboardPref);
-
-    int physicalKeyboardPref = VerbosityPreferences.readPhysicalKeyboardEcho(prefs, getResources());
-    textEventInterpreter.setPhysicalKeyboardEcho(physicalKeyboardPref);
-
-    boolean useAudioFocus =
-        getBooleanPref(R.string.pref_use_audio_focus_key, R.bool.pref_use_audio_focus_default);
-    pipeline.setUseAudioFocus(useAudioFocus);
-
-    // Speech volume is stored as int [0,100] and scaled to float [0,1].
-    if (!FeatureSupport.hasAccessibilityAudioStream(this)) {
-      pipeline.setSpeechVolume(
-          SharedPreferencesUtils.getIntFromStringPref(
-                  prefs, res, R.string.pref_speech_volume_key, R.string.pref_speech_volume_default)
-              / 100.0f);
-    }
-
-    if (speakPasswordsManager != null) {
-      speakPasswordsManager.onPreferencesChanged();
-    }
-
-    // Reload feedback preferences.
-    int adjustment =
-        SharedPreferencesUtils.getIntFromStringPref(
-            prefs, res, R.string.pref_soundback_volume_key, R.string.pref_soundback_volume_default);
-    feedbackController.setVolumeAdjustment(adjustment / 100.0f);
-
-    boolean hapticEnabled =
-        FeatureSupport.isVibratorSupported(getApplicationContext())
-            && getBooleanPref(R.string.pref_vibration_key, R.bool.pref_vibration_default);
-    feedbackController.setHapticEnabled(hapticEnabled);
-
-    boolean auditoryEnabled =
-        getBooleanPref(R.string.pref_soundback_key, R.bool.pref_soundback_default);
-    feedbackController.setAuditoryEnabled(auditoryEnabled);
-
-    // Update preference: time feedback format.
-    String timeFeedbackFormat =
-        SharedPreferencesUtils.getStringPref(
-            prefs,
-            res,
-            R.string.pref_time_feedback_format_key,
-            R.string.pref_time_feedback_format_default);
-    ringerModeAndScreenMonitor.setTimeFeedbackFormat(
-        RingerModeAndScreenMonitor.prefValueToTimeFeedbackFormat(res, timeFeedbackFormat));
-
-    if (scrollPositionInterpreter != null) {
-      scrollPositionInterpreter.setVerboseAnnouncement(
-          VerbosityPreferences.getPreferenceValueBool(
-              prefs,
-              res,
-              res.getString(R.string.pref_verbose_scroll_announcement_key),
-              res.getBoolean(R.bool.pref_verbose_scroll_announcement_default)));
-    }
-
-    boolean isFingerprintGestureAssigned =
-        FeatureSupport.isFingerprintGestureSupported(this)
-            && (gestureController.isFingerprintGestureAssigned(
-                    FingerprintGestureController.FINGERPRINT_GESTURE_SWIPE_UP)
-                || gestureController.isFingerprintGestureAssigned(
-                    FingerprintGestureController.FINGERPRINT_GESTURE_SWIPE_DOWN)
-                || gestureController.isFingerprintGestureAssigned(
-                    FingerprintGestureController.FINGERPRINT_GESTURE_SWIPE_LEFT)
-                || gestureController.isFingerprintGestureAssigned(
-                    FingerprintGestureController.FINGERPRINT_GESTURE_SWIPE_RIGHT));
-    requestServiceFlag(
-        AccessibilityServiceInfo.FLAG_REQUEST_FINGERPRINT_GESTURES, isFingerprintGestureAssigned);
-
-    // Update compositor preferences.
-    if (compositor != null) {
-      // Update preference: speak collection info.
-      boolean speakCollectionInfo =
-          VerbosityPreferences.getPreferenceValueBool(
-              prefs,
-              res,
-              res.getString(R.string.pref_speak_container_element_positions_key),
-              res.getBoolean(R.bool.pref_speak_container_element_positions_default));
-      globalVariables.setSpeakCollectionInfo(speakCollectionInfo);
-
-      // Update preference: speak roles.
-      boolean speakRoles =
-          VerbosityPreferences.getPreferenceValueBool(
-              prefs,
-              res,
-              res.getString(R.string.pref_speak_roles_key),
-              res.getBoolean(R.bool.pref_speak_roles_default));
-      globalVariables.setSpeakRoles(speakRoles);
-
-      // Update preference: speak system window titles.
-      boolean speakWindowTitle =
-          VerbosityPreferences.getPreferenceValueBool(
-              prefs,
-              res,
-              res.getString(R.string.pref_speak_system_window_titles_key),
-              res.getBoolean(R.bool.pref_speak_system_window_titles_default));
-      globalVariables.setSpeakSystemWindowTitles(speakWindowTitle);
-
-      // Update preference: limit frequent content change announcement.
-      boolean rateLimitTextChange =
-          SharedPreferencesUtils.getBooleanPref(
-              prefs,
-              res,
-              R.string.pref_allow_frequent_content_change_announcement_key,
-              R.bool.pref_allow_frequent_content_change_announcement_default);
-      globalVariables.setTextChangeRateUnlimited(rateLimitTextChange);
-
-      // Update preference: description order.
-      String descriptionOrder =
-          SharedPreferencesUtils.getStringPref(
-              prefs, res, R.string.pref_node_desc_order_key, R.string.pref_node_desc_order_default);
-      globalVariables.setDescriptionOrder(prefValueToDescriptionOrder(res, descriptionOrder));
-
-      // Update preference: speak element IDs.
-      boolean speakElementIds =
-          getBooleanPref(
-              R.string.pref_speak_element_ids_key, R.bool.pref_speak_element_ids_default);
-      globalVariables.setSpeakElementIds(speakElementIds);
-
-      // Update preference: speak usage hints.
-      boolean speakUsageHints =
-          VerbosityPreferences.getPreferenceValueBool(
-              prefs,
-              res,
-              res.getString(R.string.pref_a11y_hints_key),
-              res.getBoolean(R.bool.pref_a11y_hints_default));
-      globalVariables.setUsageHintEnabled(speakUsageHints);
-    }
-
-    FocusIndicatorUtils.applyFocusAppearancePreference(this, prefs, res);
-  }
-
-  private void reloadPreferenceLogLevel() {
-    LogUtils.setLogLevel(
-        SharedPreferencesUtils.getIntFromStringPref(
-            prefs, getResources(), R.string.pref_log_level_key, R.string.pref_log_level_default));
-    enforceDiagnosisModeLogging();
-  }
-
-  private void enforceDiagnosisModeLogging() {
-    if ((LogUtils.getLogLevel() != Log.VERBOSE)
-        && PreferencesActivityUtils.isDiagnosisModeOn(prefs, getResources())) {
-      LogUtils.setLogLevel(Log.VERBOSE);
-    }
-  }
-
-  @DescriptionOrder
-  private static int prefValueToDescriptionOrder(Resources resources, String value) {
-    if (TextUtils.equals(
-        value, resources.getString(R.string.pref_node_desc_order_value_role_name_state_pos))) {
-      return DESC_ORDER_ROLE_NAME_STATE_POSITION;
-    } else if (TextUtils.equals(
-        value, resources.getString(R.string.pref_node_desc_order_value_state_name_role_pos))) {
-      return DESC_ORDER_STATE_NAME_ROLE_POSITION;
-    } else if (TextUtils.equals(
-        value, resources.getString(R.string.pref_node_desc_order_value_name_role_state_pos))) {
-      return DESC_ORDER_NAME_ROLE_STATE_POSITION;
-    } else {
-      LogUtils.e(TAG, "Unhandled description order preference value \"%s\"", value);
-      return DESC_ORDER_STATE_NAME_ROLE_POSITION;
-    }
-  }
-
-  /**
-   * Attempts to return the state of touch exploration.
-   *
-   * <p>Should only be called if {@link #supportsTouchScreen} is true.
-   *
-   * <p>Returns{@code true} if touch exploration is enabled, {@code false} if touch exploration is
-   * disabled or {@code null} if we couldn't get the state of touch exploration.
-   */
-  private @Nullable Boolean isTouchExplorationEnabled() {
-    final AccessibilityServiceInfo info = getServiceInfo();
-    if (info == null) {
-      LogUtils.e(TAG, "Failed to read touch exploration request state, service info was null");
-      return null;
-    }
-
-    return ((info.flags & AccessibilityServiceInfo.FLAG_REQUEST_TOUCH_EXPLORATION_MODE) != 0);
-  }
-
-  /**
-   * Attempts to change the state of touch exploration.
-   *
-   * <p>Should only be called if {@link #supportsTouchScreen} is true.
-   *
-   * @param requestedState {@code true} to request exploration.
-   * @return {@code true} if touch exploration is now enabled, {@code false} if touch exploration is
-   *     now disabled or {@code null} if we couldn't get the state of touch exploration which means
-   *     no change to touch exploration state occurred.
-   */
-  private @Nullable Boolean requestTouchExploration(boolean requestedState) {
-    requestServiceFlag(
-        AccessibilityServiceInfo.FLAG_REQUEST_TOUCH_EXPLORATION_MODE, requestedState);
-    return isTouchExplorationEnabled();
-  }
-
-  /**
-   * Attempts to change the service info flag.
-   *
-   * @param flags to specify the service flags to change.
-   * @param newValue {@code true} to request service flag change.
-   */
-  private void requestServiceFlag(int flags, boolean newValue) {
-    final AccessibilityServiceInfo info = getServiceInfo();
-    if (info == null) {
-      return;
-    }
-
-    // No need to make changes if
-    // 1. newValue is true and current value of the requested flags are all set, or
-    // 2. newValue is false and current value of the requested flags are all clear.
-    boolean noChange = newValue ? ((info.flags & flags) == flags) : ((info.flags & flags) == 0);
-    if (noChange) {
-      return;
-    }
-
-    if (((flags & FLAG_SERVICE_HANDLES_DOUBLE_TAP) != 0) && mainTouchInteractionMonitor != null) {
-      // Mask off double-tap service flag. When gesture detection's activated, in Android T, change
-      // this flag causes the touch interaction controller reset the state.
-      flags &= ~FLAG_SERVICE_HANDLES_DOUBLE_TAP;
-    }
-    if (newValue) {
-      info.flags |= flags;
-    } else {
-      info.flags &= ~flags;
-    }
-
-    LogUtils.v(TAG, "Accessibility Service flag changed: 0x%X", info.flags);
-    setServiceInfo(info);
-    if ((flags & AccessibilityServiceInfo.FLAG_REQUEST_TOUCH_EXPLORATION_MODE)
-            == AccessibilityServiceInfo.FLAG_REQUEST_TOUCH_EXPLORATION_MODE
-        && newValue
-        && shouldUseTalkbackGestureDetection()) {
-      // Modifies the explore-by-touch flag will invalidate the gesture detection from the service
-      // side. Here is the workaround to re-configure the gesture detection.
-      unregisterGestureDetection();
-      registerGestureDetection();
-    }
-  }
-
-  /**
-   * Checks the condition for showing tutorial.
-   *
-   * @return {@code true} if the tutorial should be shown
-   */
-  public boolean shouldShowTutorial() {
-    if (formFactorUtils.isAndroidTv()) {
-      return false;
-    }
-
-    boolean isDeviceProvisioned =
-        Settings.Secure.getInt(getContentResolver(), Settings.Global.DEVICE_PROVISIONED, 1) != 0;
-
-    // Training should show again if the user didn't exit training UI by clicking the exit button.
-    if (isDeviceProvisioned && (!isFirstTimeUser() && hasTrainingFinishedByUser())) {
-      return false;
-    }
-
-    final int touchscreenState = getResources().getConfiguration().touchscreen;
-
-    return touchscreenState != Configuration.TOUCHSCREEN_NOTOUCH && supportsTouchScreen;
-  }
-
-  public void showTutorial() {
-    startActivity(TutorialInitiator.createFirstRunTutorialIntent(getApplicationContext()));
-  }
-
-  private void setFirstTimeUser(boolean newValue) {
-    prefs.edit().putBoolean(PREF_FIRST_TIME_USER, newValue).apply();
-  }
-
-  private boolean isFirstTimeUser() {
-    return prefs.getBoolean(PREF_FIRST_TIME_USER, true);
-  }
-
-  void setTrainingFinished(boolean newValue) {
-    prefs.edit().putBoolean(PREF_HAS_TRAINING_FINISHED, newValue).apply();
-  }
-
-  boolean hasTrainingFinishedByUser() {
-    return prefs.getBoolean(PREF_HAS_TRAINING_FINISHED, false);
-  }
-<<<<<<< HEAD
-
-  private void updateTalkBackEnabledCount() {
-    String enabledCountKey = getString(R.string.talkback_enabled_count);
-    int enabledCount = prefs.getInt(enabledCountKey, 0) + 1;
-    prefs.edit().putInt(enabledCountKey, enabledCount).apply();
-  }
-
-=======
-
-  private void updateTalkBackEnabledCount() {
-    String enabledCountKey = getString(R.string.talkback_enabled_count);
-    int enabledCount = prefs.getInt(enabledCountKey, 0) + 1;
-    prefs.edit().putInt(enabledCountKey, enabledCount).apply();
-  }
-
->>>>>>> dcddeddc
-  /** Stores TalkBack user usage when service is on unbind. */
-  private void storeTalkBackUserUsage() {
-    if (ipcClientCallback == null) {
-      return;
-    }
-    if (ipcClientCallback.hasTrainingPageSwitched) {
-      prefs.edit().putBoolean(getString(R.string.has_training_page_switched), true);
-    }
-    prefs
-        .edit()
-        .putLong(getString(R.string.talkback_off_timestamp), System.currentTimeMillis())
-        .apply();
-  }
-
-  /**
-   * User requests to disable TalkBack. And it will enter tutorial when TalkBack restarts.
-   *
-   * @param type that turns off TalkBack
-   */
-  void requestDisableTalkBack(int type) {
-    LogUtils.d(TAG, "mis-triggering: requestDisableTalkBack  type=%d", type);
-    analytics.sendLogImmediately(type);
-    setTrainingFinished(false);
-    disableSelf();
-<<<<<<< HEAD
-  }
-
-  private boolean skipShowingTutorialInLaunching() {
-    return getResources().getBoolean(R.bool.skip_tutorial_in_launching);
-  }
-
-=======
-  }
-
-  private boolean skipShowingTutorialInLaunching() {
-    return getResources().getBoolean(R.bool.skip_tutorial_in_launching);
-  }
-
->>>>>>> dcddeddc
-  /** Reloads preferences whenever their values change. */
-  private final OnSharedPreferenceChangeListener sharedPreferenceChangeListener =
-      (prefs, key) -> {
-        LogUtils.d(TAG, "A shared preference changed: %s", key);
-        if (getString(R.string.pref_previous_global_window_animation_scale_key).equals(key)) {
-          // The stored animation factor is no related to TalkBack Settings at all. We skip to
-          // reloadPreferences to avoid the additional of Talkback re-configuration.
-          return;
-        }
-        reloadPreferences();
-      };
-
-  public void onLockedBootCompleted(EventId eventId) {
-    if (serviceState == ServiceStateListener.SERVICE_STATE_INACTIVE) {
-      // onServiceConnected has not completed yet. We need to defer the boot completion
-      // callback until after onServiceConnected has run.
-      lockedBootCompletedPending = true;
-    } else {
-      // onServiceConnected has already completed, so we should run the callback now.
-      onLockedBootCompletedInternal();
-    }
-  }
-
-  private void onLockedBootCompletedInternal() {
-    // Update TTS quietly.
-    // If the TTS changes here, it is probably a non-FBE TTS that didn't appear in the TTS
-    // engine list when TalkBack initialized during system boot, so we want the change to be
-    // invisible to the user.
-    pipeline.onBoot(/* quiet= */ true);
-  }
-
-  public void onUnlockedBootCompleted() {
-    // Update TTS and allow announcement.
-    // If the TTS changes here, it is probably a non-FBE TTS that is available after the user
-    // unlocks their phone. In this case, the user heard Google TTS at the lock screen, so we
-    // should let them know that we're using their preferred TTS now.
-    if (pipeline != null) {
-      // pipeline can be null if a Boot Complete event arrives in between invocations of onCreated
-      // and onServiceConnected.
-      pipeline.onBoot(/* quiet= */ false);
-    }
-
-    if (labelManager != null) {
-      labelManager.onUnlockedBoot();
-    }
-
-    // The invocation of installActivity() enables immediate access to code and resources of split
-    // APKs. It can be invoked even though we are a Service and not an Activity.
-    // Call SplitCompat.install after local filesystem accessible in boot process.
-    boolean splitCompatInstallSuccess = SplitCompatUtils.installActivity(this);
-
-    // In theory, the boolean returned by installActivity will be false only for API 20 or lower.
-    if (!splitCompatInstallSuccess) {
-      Log.e(TAG, "SplitCompatUtils.installActivity() failed");
-    }
-  }
-
-  public void onShutDown() {
-    if (talkBackExitController != null) {
-      talkBackExitController.onShutDown();
-    }
-  }
-
-  @Override
-  public void uncaughtException(Thread thread, Throwable ex) {
-    try {
-      if (dimScreenController != null) {
-        dimScreenController.shutdown();
-      }
-
-      if (menuManager != null && menuManager.isMenuShowing()) {
-        menuManager.dismissAll();
-      }
-    } catch (Exception e) {
-      // Do nothing.
-    } finally {
-      if (systemUeh != null
-          && getServiceState() != ServiceStateListener.SERVICE_STATE_SHUTTING_DOWN) {
-        systemUeh.uncaughtException(thread, ex);
-      } else {
-        // There is either no default exception handler available, or the service is in the middle
-        // of shutting down.
-        // If the service is in the middle of shutting down exceptions would cause the service to
-        // crash.
-        LogUtils.e(TAG, "Received exception while shutting down.", ex);
-      }
-    }
-  }
-
-  public void setTestingListener(TalkBackListener testingListener) {
-    accessibilityEventProcessor.setTestingListener(testingListener);
-  }
-
-  public boolean isScreenOrientationLandscape() {
-    Configuration config = getResources().getConfiguration();
-    if (config == null) {
-      return false;
-    }
-    return config.orientation == Configuration.ORIENTATION_LANDSCAPE;
-  }
-
-  public InputModeTracker getInputModeTracker() {
-    return inputModeTracker;
-  }
-
-  public void registerTalkBackExitEventListener() {
-    if (talkBackExitController != null) {
-      addEventListener(talkBackExitController);
-    }
-  }
-
-  public void unregisterTalkBackExitEventListener() {
-    if (talkBackExitController != null) {
-      postRemoveEventListener(talkBackExitController);
-    }
-  }
-
-  /** Runnable to run after announcing "TalkBack off". */
-  private static final class DisableTalkBackCompleteAction implements UtteranceCompleteRunnable {
-    boolean isDone = false;
+        public void run(int status) {
+            synchronized (DisableTalkBackCompleteAction.this) {
+                isDone = true;
+                DisableTalkBackCompleteAction.this.notifyAll();
+            }
+        }
+    }
+
+    /**
+     * Notifier notifies when TalkBack state changed.
+     */
+    public static class TalkbackServiceStateNotifier {
+        private final Set<TalkBackServiceStateChangeListener> serviceStateChangeListeners;
+        private static TalkbackServiceStateNotifier serviceStateChangeNotifier;
+
+        public static TalkbackServiceStateNotifier getInstance() {
+            if (serviceStateChangeNotifier == null) {
+                serviceStateChangeNotifier = new TalkbackServiceStateNotifier();
+            }
+            return serviceStateChangeNotifier;
+        }
+
+        private TalkbackServiceStateNotifier() {
+            serviceStateChangeListeners = ConcurrentHashMap.newKeySet();
+        }
+
+        private void notifyTalkBackServiceStateChanged(boolean enabled) {
+            for (TalkBackServiceStateChangeListener serviceStateChangeListener :
+                    serviceStateChangeListeners) {
+                serviceStateChangeListener.onServiceStateChange(enabled);
+            }
+        }
+
+        public void registerTalkBackServiceStateChangeListener(
+                TalkBackServiceStateChangeListener listener) {
+            serviceStateChangeListeners.add(listener);
+        }
+
+        public void unregisterTalkBackServiceStateChangeListener(
+                TalkBackServiceStateChangeListener listener) {
+            serviceStateChangeListeners.remove(listener);
+        }
+
+        /**
+         * Notifies TalkBackService state changed events.
+         */
+        public interface TalkBackServiceStateChangeListener {
+            /**
+             * Callbacks when TalkBackService state changed.
+             */
+            void onServiceStateChange(boolean isServiceActive);
+        }
+    }
+
+    /**
+     * Watches the proximity sensor, and silences speech when it's triggered.
+     */
+    public class ProximitySensorListener {
+        /**
+         * Proximity sensor for implementing "shut up" functionality.
+         */
+        private @Nullable ProximitySensor proximitySensor;
+
+        private TalkBackService service;
+
+        /**
+         * Whether to use the proximity sensor to silence speech.
+         */
+        private boolean silenceOnProximity;
+
+        /**
+         * Whether or not the screen is on. This is set by RingerModeAndScreenMonitor and used by
+         * SpeechControllerImpl to determine if the ProximitySensor should be on or off.
+         */
+        private boolean screenIsOn;
+
+        public ProximitySensorListener(TalkBackService service) {
+            this.service = service;
+            screenIsOn = true;
+        }
+
+        public void shutdown() {
+            setProximitySensorState(false);
+        }
+
+        public void setScreenIsOn(boolean screenIsOn) {
+            this.screenIsOn = screenIsOn;
+
+            // The proximity sensor should always be on when the screen is on so
+            // that the proximity gesture can be used to silence all apps.
+            if (this.screenIsOn) {
+                setProximitySensorState(true);
+            }
+        }
+
+        /**
+         * Sets whether or not the proximity sensor should be used to silence speech.
+         *
+         * <p>This should be called when the user changes the state of the "silence on proximity"
+         * preference.
+         */
+        public void setSilenceOnProximity(boolean silenceOnProximity) {
+            this.silenceOnProximity = silenceOnProximity;
+
+            // Propagate the proximity sensor change.
+            setProximitySensorState(silenceOnProximity);
+        }
+
+        /**
+         * Enables/disables the proximity sensor. The proximity sensor should be disabled when not in
+         * use to save battery.
+         *
+         * <p>This is a no-op if the user has turned off the "silence on proximity" preference.
+         *
+         * @param enabled {@code true} if the proximity sensor should be enabled, {@code false}
+         *                otherwise.
+         */
+        // TODO: Rewrite for readability.
+        public void setProximitySensorState(boolean enabled) {
+            if (proximitySensor != null) {
+                // Should we be using the proximity sensor at all?
+                if (!silenceOnProximity) {
+                    proximitySensor.stop();
+                    proximitySensor = null;
+                    return;
+                }
+
+                if (!service.isInstanceActive()) {
+                    proximitySensor.stop();
+                    return;
+                }
+            } else {
+                // Do we need to initialize the proximity sensor?
+                if (enabled && silenceOnProximity) {
+                    proximitySensor = new ProximitySensor(service);
+                    proximitySensor.setProximityChangeListener(pipeline.getProximityChangeListener());
+                } else {
+                    // Since proximitySensor is null, we can return here.
+                    return;
+                }
+            }
+
+            // Manage the proximity sensor state.
+            if (enabled) {
+                proximitySensor.start();
+            } else {
+                proximitySensor.stop();
+            }
+        }
+
+        public void reloadSilenceOnProximity() {
+            final boolean silenceOnProximity =
+                    getBooleanPref(R.string.pref_proximity_key, R.bool.pref_proximity_default);
+            setSilenceOnProximity(silenceOnProximity);
+        }
+
+        public void setProximitySensorStateByScreen() {
+            setProximitySensorState(screenIsOn);
+        }
+    }
+
+    private void resetTouchExplorePassThrough() {
+        if (FeatureSupport.supportPassthrough()) {
+            if (isBrailleKeyboardActivated()) {
+                return;
+            }
+            pipeline
+                    .getFeedbackReturner()
+                    .returnFeedback(
+                            Performance.EVENT_ID_UNTRACKED, Feedback.passThroughMode(DISABLE_PASSTHROUGH));
+        }
+    }
+
+    protected boolean shouldUseTalkbackGestureDetection() {
+        if (useServiceGestureDetection == null) {
+            SharedPreferences sharedPreferences = SharedPreferencesUtils.getSharedPreferences(this);
+            useServiceGestureDetection =
+                    sharedPreferences.getBoolean(
+                            getString(R.string.pref_talkback_gesture_detection_key),
+                            getResources().getBoolean(R.bool.pref_talkback_gesture_detection_default));
+        }
+        return useServiceGestureDetection;
+    }
+
+    private void registerGestureDetection() {
+        if (FeatureSupport.supportGestureDetection()) {
+            AccessibilityServiceInfo info = getServiceInfo();
+            if (info != null) {
+                // When gesture detection's enabled in the service side, FLAG_SERVICE_HANDLES_DOUBLE_TAP
+                // will be set. And it won't be changed during the life time of service. Otherwise the touch
+                // interaction controller will be affected.
+                info.flags |= FLAG_SERVICE_HANDLES_DOUBLE_TAP;
+                setServiceInfo(info);
+            }
+
+            List<Display> displays = WindowUtils.getAllDisplays(getApplicationContext());
+            Executor gestureExecutor = Executors.newSingleThreadExecutor();
+            for (Display display : displays) {
+                Context context = createDisplayContext(display);
+                @Nullable TouchInteractionController touchInteractionController =
+                        getTouchInteractionController(display.getDisplayId());
+                if (touchInteractionController == null) {
+                    continue;
+                }
+                TouchInteractionMonitor touchInteractionMonitor =
+                        new TouchInteractionMonitor(context, touchInteractionController, this);
+                if (display.getDisplayId() == Display.DEFAULT_DISPLAY) {
+                    mainTouchInteractionMonitor = touchInteractionMonitor;
+                }
+                touchInteractionMonitor.setMultiFingerGesturesEnabled(true);
+                touchInteractionMonitor.setTwoFingerPassthroughEnabled(true);
+                touchInteractionMonitor.setServiceHandlesDoubleTap(true);
+                touchInteractionController.registerCallback(gestureExecutor, touchInteractionMonitor);
+                displayIdToTouchInteractionMonitor.put(display.getDisplayId(), touchInteractionMonitor);
+                LogUtils.i(TAG, "Enabling service gesture detection on display %d", display.getDisplayId());
+            }
+        }
+    }
+
+    private void unregisterGestureDetection() {
+        if (FeatureSupport.supportGestureDetection()) {
+            List<Display> displays = WindowUtils.getAllDisplays(getApplicationContext());
+            for (Display display : displays) {
+                @Nullable TouchInteractionController touchInteractionController =
+                        getTouchInteractionController(display.getDisplayId());
+                TouchInteractionMonitor touchInteractionMonitor =
+                        displayIdToTouchInteractionMonitor.get(display.getDisplayId());
+                if (touchInteractionController == null || touchInteractionMonitor == null) {
+                    continue;
+                }
+                touchInteractionController.unregisterCallback(touchInteractionMonitor);
+            }
+            displayIdToTouchInteractionMonitor.clear();
+            mainTouchInteractionMonitor = null;
+        }
+    }
+
+    public @Nullable Statistics getPerformanceStatisticsByLabelAndStageId(
+            String label, @StageId int stageId) {
+        return Performance.getInstance().getStatisticsByLabelAndStageId(label, stageId);
+    }
+
+    static final String COMPONENT_BASIC_INFO = "basic_info";
+    static final String COMPONENT_GESTURE_MAPPING = "gesture_mapping";
+    static final String COMPONENT_NODE_HIERARCHY = "node_hierarchy";
+    static final String COMPONENT_PERF_METRICS = "perf_metrics";
+    static final String COMPONENT_PERF_METRICS_CLEAR = "clear_perf_metrics";
 
     @Override
-    public void run(int status) {
-      synchronized (DisableTalkBackCompleteAction.this) {
-        isDone = true;
-        DisableTalkBackCompleteAction.this.notifyAll();
-      }
-    }
-  }
-
-  /** Notifier notifies when TalkBack state changed. */
-  public static class TalkbackServiceStateNotifier {
-    private final Set<TalkBackServiceStateChangeListener> serviceStateChangeListeners;
-    private static TalkbackServiceStateNotifier serviceStateChangeNotifier;
-
-    public static TalkbackServiceStateNotifier getInstance() {
-      if (serviceStateChangeNotifier == null) {
-        serviceStateChangeNotifier = new TalkbackServiceStateNotifier();
-      }
-      return serviceStateChangeNotifier;
-    }
-
-    private TalkbackServiceStateNotifier() {
-      serviceStateChangeListeners = ConcurrentHashMap.newKeySet();
-    }
-
-    private void notifyTalkBackServiceStateChanged(boolean enabled) {
-      for (TalkBackServiceStateChangeListener serviceStateChangeListener :
-          serviceStateChangeListeners) {
-        serviceStateChangeListener.onServiceStateChange(enabled);
-      }
-    }
-
-    public void registerTalkBackServiceStateChangeListener(
-        TalkBackServiceStateChangeListener listener) {
-      serviceStateChangeListeners.add(listener);
-    }
-
-    public void unregisterTalkBackServiceStateChangeListener(
-        TalkBackServiceStateChangeListener listener) {
-      serviceStateChangeListeners.remove(listener);
-    }
-
-    /** Notifies TalkBackService state changed events. */
-    public interface TalkBackServiceStateChangeListener {
-      /** Callbacks when TalkBackService state changed. */
-      void onServiceStateChange(boolean isServiceActive);
-    }
-  }
-
-  /** Watches the proximity sensor, and silences speech when it's triggered. */
-  public class ProximitySensorListener {
-    /** Proximity sensor for implementing "shut up" functionality. */
-    private @Nullable ProximitySensor proximitySensor;
-
-    private TalkBackService service;
-
-    /** Whether to use the proximity sensor to silence speech. */
-    private boolean silenceOnProximity;
-
-    /**
-     * Whether or not the screen is on. This is set by RingerModeAndScreenMonitor and used by
-     * SpeechControllerImpl to determine if the ProximitySensor should be on or off.
-     */
-    private boolean screenIsOn;
-
-    public ProximitySensorListener(TalkBackService service) {
-      this.service = service;
-      screenIsOn = true;
-    }
-
-    public void shutdown() {
-      setProximitySensorState(false);
-    }
-
-    public void setScreenIsOn(boolean screenIsOn) {
-      this.screenIsOn = screenIsOn;
-
-      // The proximity sensor should always be on when the screen is on so
-      // that the proximity gesture can be used to silence all apps.
-      if (this.screenIsOn) {
-        setProximitySensorState(true);
-      }
-    }
-
-    /**
-     * Sets whether or not the proximity sensor should be used to silence speech.
+    protected void dump(FileDescriptor fd, PrintWriter writer, String[] args) {
+        super.dump(fd, writer, args);
+        writer.println(
+                "============ Talkback Service Dump: args=" + TextUtils.join(",", args) + " ============");
+
+        Set<String> argsSet = new HashSet<>(Arrays.asList(args));
+        Logger dumpLogger = (format, formatArgs) -> writer.println(String.format(format, formatArgs));
+
+        dumpComponentsIfNeeded(dumpLogger, argsSet);
+        dumpComponentsWithGivenArgs(dumpLogger, argsSet);
+    }
+
+    /**
+     * Dumps the components conditionally with given {@code argSet}.
      *
-     * <p>This should be called when the user changes the state of the "silence on proximity"
-     * preference.
-     */
-    public void setSilenceOnProximity(boolean silenceOnProximity) {
-      this.silenceOnProximity = silenceOnProximity;
-
-      // Propagate the proximity sensor change.
-      setProximitySensorState(silenceOnProximity);
-    }
-
-    /**
-     * Enables/disables the proximity sensor. The proximity sensor should be disabled when not in
-     * use to save battery.
+     * @param dumpLogger the logger to print the information
+     * @param argsSet    additional arguments to the dump request
+     */
+    private void dumpComponentsIfNeeded(Logger dumpLogger, Set<String> argsSet) {
+        if (debugDumpComponentByDefault(dumpLogger, argsSet, COMPONENT_NODE_HIERARCHY)
+                && LogUtils.shouldLog(Log.VERBOSE)) {
+            dumpLogger.log("Current Node Hierarchy:");
+            TreeDebug.logNodeTreesOnAllDisplays(this, dumpLogger);
+        }
+        if (dumpComponent(argsSet, COMPONENT_BASIC_INFO)) {
+            dumpBasicInfo(dumpLogger);
+        }
+        if (dumpComponent(argsSet, COMPONENT_GESTURE_MAPPING)) {
+            dumpGestureMapping(dumpLogger);
+        }
+    }
+
+    private void dumpGestureMapping(Logger dumpLogger) {
+        if (gestureShortcutMapping != null) {
+            gestureShortcutMapping.dump(dumpLogger);
+        }
+    }
+
+    private void dumpBasicInfo(Logger dumpLogger) {
+        dumpLogger.log("TalkBackService basic information: ");
+        dumpLogger.log("  versionName=" + PackageManagerUtils.getVersionName(this));
+        dumpLogger.log("  versionCode=" + PackageManagerUtils.getVersionCode(this));
+        dumpLogger.log("  LogUtils.getLogLevel=" + LogUtils.getLogLevel());
+        dumpLogger.log("  Build.VERSION.SDK_INT=" + VERSION.SDK_INT);
+        dumpLogger.log("  BuildConfig.DEBUG=" + BuildConfig.DEBUG);
+        dumpLogger.log("");
+    }
+
+    private boolean debugDumpComponentByDefault(
+            Logger dumpLogger, Set<String> argsSet, String componentName) {
+        final boolean enabled = dumpComponent(argsSet, componentName);
+        if (!IS_DEBUG_BUILD && enabled) {
+            dumpLogger.log("Can not dump information for <" + componentName + "> in a non-debug type.");
+        }
+        return IS_DEBUG_BUILD && enabled;
+    }
+
+    private boolean dumpComponent(Set<String> argsSet, String componentName) {
+        return argsSet == null || argsSet.isEmpty() || argsSet.contains(componentName);
+    }
+
+    /**
+     * Dumps the components with given {@code argSet} which includes the corresponding name of the
+     * component.
      *
-     * <p>This is a no-op if the user has turned off the "silence on proximity" preference.
-     *
-     * @param enabled {@code true} if the proximity sensor should be enabled, {@code false}
-     *     otherwise.
-     */
-    // TODO: Rewrite for readability.
-    public void setProximitySensorState(boolean enabled) {
-      if (proximitySensor != null) {
-        // Should we be using the proximity sensor at all?
-        if (!silenceOnProximity) {
-          proximitySensor.stop();
-          proximitySensor = null;
-          return;
-        }
-
-        if (!service.isInstanceActive()) {
-          proximitySensor.stop();
-          return;
-        }
-      } else {
-        // Do we need to initialize the proximity sensor?
-        if (enabled && silenceOnProximity) {
-          proximitySensor = new ProximitySensor(service);
-          proximitySensor.setProximityChangeListener(pipeline.getProximityChangeListener());
-        } else {
-          // Since proximitySensor is null, we can return here.
-          return;
-        }
-      }
-
-      // Manage the proximity sensor state.
-      if (enabled) {
-        proximitySensor.start();
-      } else {
-        proximitySensor.stop();
-      }
-    }
-
-    public void reloadSilenceOnProximity() {
-      final boolean silenceOnProximity =
-          getBooleanPref(R.string.pref_proximity_key, R.bool.pref_proximity_default);
-      setSilenceOnProximity(silenceOnProximity);
-    }
-
-    public void setProximitySensorStateByScreen() {
-      setProximitySensorState(screenIsOn);
-    }
-  }
-
-  private void resetTouchExplorePassThrough() {
-    if (FeatureSupport.supportPassthrough()) {
-      if (isBrailleKeyboardActivated()) {
-        return;
-      }
-      pipeline
-          .getFeedbackReturner()
-          .returnFeedback(
-              Performance.EVENT_ID_UNTRACKED, Feedback.passThroughMode(DISABLE_PASSTHROUGH));
-    }
-  }
-
-  protected boolean shouldUseTalkbackGestureDetection() {
-    if (useServiceGestureDetection == null) {
-      SharedPreferences sharedPreferences = SharedPreferencesUtils.getSharedPreferences(this);
-      useServiceGestureDetection =
-          sharedPreferences.getBoolean(
-              getString(R.string.pref_talkback_gesture_detection_key),
-              getResources().getBoolean(R.bool.pref_talkback_gesture_detection_default));
-    }
-    return useServiceGestureDetection;
-  }
-
-  private void registerGestureDetection() {
-    if (FeatureSupport.supportGestureDetection()) {
-      AccessibilityServiceInfo info = getServiceInfo();
-      if (info != null) {
-        // When gesture detection's enabled in the service side, FLAG_SERVICE_HANDLES_DOUBLE_TAP
-        // will be set. And it won't be changed during the life time of service. Otherwise the touch
-        // interaction controller will be affected.
-        info.flags |= FLAG_SERVICE_HANDLES_DOUBLE_TAP;
-        setServiceInfo(info);
-      }
-
-      List<Display> displays = WindowUtils.getAllDisplays(getApplicationContext());
-      Executor gestureExecutor = Executors.newSingleThreadExecutor();
-      for (Display display : displays) {
-        Context context = createDisplayContext(display);
-        @Nullable TouchInteractionController touchInteractionController =
-            getTouchInteractionController(display.getDisplayId());
-        if (touchInteractionController == null) {
-          continue;
-        }
-        TouchInteractionMonitor touchInteractionMonitor =
-            new TouchInteractionMonitor(context, touchInteractionController, this);
-        if (display.getDisplayId() == Display.DEFAULT_DISPLAY) {
-          mainTouchInteractionMonitor = touchInteractionMonitor;
-        }
-        touchInteractionMonitor.setMultiFingerGesturesEnabled(true);
-        touchInteractionMonitor.setTwoFingerPassthroughEnabled(true);
-        touchInteractionMonitor.setServiceHandlesDoubleTap(true);
-        touchInteractionController.registerCallback(gestureExecutor, touchInteractionMonitor);
-        displayIdToTouchInteractionMonitor.put(display.getDisplayId(), touchInteractionMonitor);
-        LogUtils.i(TAG, "Enabling service gesture detection on display %d", display.getDisplayId());
-      }
-    }
-  }
-
-  private void unregisterGestureDetection() {
-    if (FeatureSupport.supportGestureDetection()) {
-      List<Display> displays = WindowUtils.getAllDisplays(getApplicationContext());
-      for (Display display : displays) {
-        @Nullable TouchInteractionController touchInteractionController =
-            getTouchInteractionController(display.getDisplayId());
-        TouchInteractionMonitor touchInteractionMonitor =
-            displayIdToTouchInteractionMonitor.get(display.getDisplayId());
-        if (touchInteractionController == null || touchInteractionMonitor == null) {
-          continue;
-        }
-        touchInteractionController.unregisterCallback(touchInteractionMonitor);
-      }
-      displayIdToTouchInteractionMonitor.clear();
-      mainTouchInteractionMonitor = null;
-    }
-  }
-
-  public @Nullable Statistics getPerformanceStatisticsByLabelAndStageId(
-      String label, @StageId int stageId) {
-    return Performance.getInstance().getStatisticsByLabelAndStageId(label, stageId);
-  }
-
-  static final String COMPONENT_BASIC_INFO = "basic_info";
-  static final String COMPONENT_GESTURE_MAPPING = "gesture_mapping";
-  static final String COMPONENT_NODE_HIERARCHY = "node_hierarchy";
-  static final String COMPONENT_PERF_METRICS = "perf_metrics";
-  static final String COMPONENT_PERF_METRICS_CLEAR = "clear_perf_metrics";
-
-  @Override
-  protected void dump(FileDescriptor fd, PrintWriter writer, String[] args) {
-    super.dump(fd, writer, args);
-    writer.println(
-        "============ Talkback Service Dump: args=" + TextUtils.join(",", args) + " ============");
-
-    Set<String> argsSet = new HashSet<>(Arrays.asList(args));
-    Logger dumpLogger = (format, formatArgs) -> writer.println(String.format(format, formatArgs));
-
-    dumpComponentsIfNeeded(dumpLogger, argsSet);
-    dumpComponentsWithGivenArgs(dumpLogger, argsSet);
-  }
-
-  /**
-   * Dumps the components conditionally with given {@code argSet}.
-   *
-   * @param dumpLogger the logger to print the information
-   * @param argsSet additional arguments to the dump request
-   */
-  private void dumpComponentsIfNeeded(Logger dumpLogger, Set<String> argsSet) {
-    if (debugDumpComponentByDefault(dumpLogger, argsSet, COMPONENT_NODE_HIERARCHY)
-        && LogUtils.shouldLog(Log.VERBOSE)) {
-      dumpLogger.log("Current Node Hierarchy:");
-      TreeDebug.logNodeTreesOnAllDisplays(this, dumpLogger);
-    }
-    if (dumpComponent(argsSet, COMPONENT_BASIC_INFO)) {
-      dumpBasicInfo(dumpLogger);
-    }
-    if (dumpComponent(argsSet, COMPONENT_GESTURE_MAPPING)) {
-      dumpGestureMapping(dumpLogger);
-    }
-  }
-
-  private void dumpGestureMapping(Logger dumpLogger) {
-    if (gestureShortcutMapping != null) {
-      gestureShortcutMapping.dump(dumpLogger);
-    }
-  }
-
-  private void dumpBasicInfo(Logger dumpLogger) {
-    dumpLogger.log("TalkBackService basic information: ");
-    dumpLogger.log("  versionName=" + PackageManagerUtils.getVersionName(this));
-    dumpLogger.log("  versionCode=" + PackageManagerUtils.getVersionCode(this));
-    dumpLogger.log("  LogUtils.getLogLevel=" + LogUtils.getLogLevel());
-    dumpLogger.log("  Build.VERSION.SDK_INT=" + VERSION.SDK_INT);
-    dumpLogger.log("  BuildConfig.DEBUG=" + BuildConfig.DEBUG);
-    dumpLogger.log("");
-  }
-
-  private boolean debugDumpComponentByDefault(
-      Logger dumpLogger, Set<String> argsSet, String componentName) {
-    final boolean enabled = dumpComponent(argsSet, componentName);
-    if (!IS_DEBUG_BUILD && enabled) {
-      dumpLogger.log("Can not dump information for <" + componentName + "> in a non-debug type.");
-    }
-    return IS_DEBUG_BUILD && enabled;
-  }
-
-  private boolean dumpComponent(Set<String> argsSet, String componentName) {
-    return argsSet == null || argsSet.isEmpty() || argsSet.contains(componentName);
-  }
-
-  /**
-   * Dumps the components with given {@code argSet} which includes the corresponding name of the
-   * component.
-   *
-   * @param dumpLogger the logger to print the information
-   * @param argsSet additional arguments to the dump request
-   */
-  private void dumpComponentsWithGivenArgs(Logger dumpLogger, Set<String> argsSet) {
-    if (argsSet.contains(COMPONENT_PERF_METRICS)) {
-      Performance.getInstance().dump(dumpLogger);
-    }
-    if (argsSet.contains(COMPONENT_PERF_METRICS_CLEAR)) {
-      Performance.getInstance().clearAllStatsAndRecords(dumpLogger);
-    }
-  }
+     * @param dumpLogger the logger to print the information
+     * @param argsSet    additional arguments to the dump request
+     */
+    private void dumpComponentsWithGivenArgs(Logger dumpLogger, Set<String> argsSet) {
+        if (argsSet.contains(COMPONENT_PERF_METRICS)) {
+            Performance.getInstance().dump(dumpLogger);
+        }
+        if (argsSet.contains(COMPONENT_PERF_METRICS_CLEAR)) {
+            Performance.getInstance().clearAllStatsAndRecords(dumpLogger);
+        }
+    }
 }
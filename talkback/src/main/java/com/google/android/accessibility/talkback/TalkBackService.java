--- conflicted
+++ resolved
@@ -75,11 +75,9 @@
 import android.view.KeyEvent;
 import android.view.accessibility.AccessibilityEvent;
 import android.view.accessibility.AccessibilityNodeInfo;
-
 import androidx.annotation.VisibleForTesting;
 import androidx.core.content.ContextCompat;
 import androidx.core.view.accessibility.AccessibilityNodeInfoCompat;
-
 import com.google.android.accessibility.braille.brailledisplay.BrailleDisplay;
 import com.google.android.accessibility.braille.interfaces.BrailleImeForTalkBack;
 import com.google.android.accessibility.braille.interfaces.ScreenReaderActionPerformer;
@@ -114,15 +112,11 @@
 import com.google.android.accessibility.talkback.actor.search.UniversalSearchManager;
 import com.google.android.accessibility.talkback.actor.voicecommands.SpeechRecognizerActor;
 import com.google.android.accessibility.talkback.actor.voicecommands.VoiceCommandProcessor;
-<<<<<<< HEAD
 import com.google.android.accessibility.talkback.adb.AdbReceiver;
-import com.google.android.accessibility.talkback.brailledisplay.BrailleDisplayHelper;
-=======
 import com.google.android.accessibility.talkback.braille.BrailleHelper;
 import com.google.android.accessibility.talkback.braille.TalkBackForBrailleDisplayImpl;
 import com.google.android.accessibility.talkback.braille.TalkBackForBrailleImeImpl;
 import com.google.android.accessibility.talkback.braille.TalkBackForBrailleImeImpl.TalkBackPrivateMethodProvider;
->>>>>>> dcddeddc
 import com.google.android.accessibility.talkback.compositor.Compositor;
 import com.google.android.accessibility.talkback.compositor.CompositorUtils;
 import com.google.android.accessibility.talkback.compositor.EventFilter;
@@ -171,13 +165,10 @@
 import com.google.android.accessibility.talkback.logging.EventLatencyLogger;
 import com.google.android.accessibility.talkback.menurules.NodeMenuRuleCreator;
 import com.google.android.accessibility.talkback.menurules.NodeMenuRuleProcessor;
-<<<<<<< HEAD
 import com.google.android.accessibility.talkback.overlay.DevInfoOverlayController;
-=======
 import com.google.android.accessibility.talkback.monitor.BatteryMonitor;
 import com.google.android.accessibility.talkback.monitor.CallStateMonitor;
 import com.google.android.accessibility.talkback.monitor.InputMethodMonitor;
->>>>>>> dcddeddc
 import com.google.android.accessibility.talkback.preference.PreferencesActivityUtils;
 import com.google.android.accessibility.talkback.selector.SelectorController;
 import com.google.android.accessibility.talkback.selector.SelectorController.SelectorEventNotifier;
@@ -245,12 +236,8 @@
 import com.google.android.libraries.accessibility.utils.concurrent.HandlerExecutor;
 import com.google.android.libraries.accessibility.utils.log.LogUtils;
 import com.google.common.collect.ImmutableMap;
-<<<<<<< HEAD
-
-=======
 import java.io.FileDescriptor;
 import java.io.PrintWriter;
->>>>>>> dcddeddc
 import java.lang.Thread.UncaughtExceptionHandler;
 import java.util.ArrayList;
 import java.util.Arrays;
@@ -264,37 +251,26 @@
 import java.util.concurrent.ConcurrentHashMap;
 import java.util.concurrent.Executor;
 import java.util.concurrent.Executors;
-
 import org.checkerframework.checker.nullness.qual.NonNull;
 import org.checkerframework.checker.nullness.qual.Nullable;
 
-/**
- * An {@link AccessibilityService} that provides spoken, haptic, and audible feedback.
- */
+/** An {@link AccessibilityService} that provides spoken, haptic, and audible feedback. */
 public class TalkBackService extends AccessibilityService
-<<<<<<< HEAD
-        implements Thread.UncaughtExceptionHandler, SpeechController.Delegate, SharedKeyEvent.Listener {
-    /**
-     * Accesses the current speech language.
-     */
-    public class SpeechLanguage {
-        /**
-         * Gets the current speech language.
-         */
-        public @Nullable Locale getCurrentLanguage() {
-            return TalkBackService.this.getUserPreferredLocale();
-        }
-
-        /**
-         * Sets the current speech language.
-         *
-         * @param speechLanguage null is using the system language.
-         */
-        public void setCurrentLanguage(@Nullable Locale speechLanguage) {
-            TalkBackService.this.setUserPreferredLocale(speechLanguage);
-        }
-=======
     implements Thread.UncaughtExceptionHandler, SpeechController.Delegate {
+
+  // INFO: TalkBack For Developers modification
+  public void performGesture(String gestureString) {
+    Performance perf = Performance.getInstance();
+    EventId eventId = perf.onEventReceived(new KeyEvent(KeyEvent.ACTION_UP, KeyEvent.KEYCODE_UNKNOWN));
+    gestureController.performAction(gestureString, eventId);
+  }
+
+  public void moveAtGranularity(SelectorController.Granularity granularity, boolean isNext) {
+    Performance perf = Performance.getInstance();
+    EventId eventId = perf.onEventReceived(new KeyEvent(KeyEvent.ACTION_UP, KeyEvent.KEYCODE_UNKNOWN));
+    selectorController.moveAtGranularity(eventId, granularity, isNext);
+  }
+  // ----------------- TB4D -------------------
 
   private static class IpcClientCallbackImpl
       implements IpcService.IpcClientCallback, TrainingState {
@@ -460,72 +436,30 @@
     /** Gets the current speech language. */
     public @Nullable Locale getCurrentLanguage() {
       return TalkBackService.this.getUserPreferredLocale();
->>>>>>> dcddeddc
     }
 
     /**
-     * Interface for asking service flags to an {@link AccessibilityService}.
+     * Sets the current speech language.
+     *
+     * @param speechLanguage null is using the system language.
      */
-    public interface ServiceFlagRequester {
-        /**
-         * Attempts to change the service info flag.
-         *
-         * @param flag           to specify the service flag to change.
-         * @param requestedState {@code true} to request the service flag, or {@code false} to disable
-         *                       the flag from the service.
-         */
-        void requestFlag(int flag, boolean requestedState);
-    }
-
+    public void setCurrentLanguage(@Nullable Locale speechLanguage) {
+      TalkBackService.this.setUserPreferredLocale(speechLanguage);
+    }
+  }
+
+  /** Interface for asking service flags to an {@link AccessibilityService}. */
+  public interface ServiceFlagRequester {
     /**
-     * Whether the user has seen the TalkBack tutorial.
+     * Attempts to change the service info flag.
+     *
+     * @param flag to specify the service flag to change.
+     * @param requestedState {@code true} to request the service flag, or {@code false} to disable
+     *     the flag from the service.
      */
-    public static final String PREF_FIRST_TIME_USER = "first_time_user";
-
-    /**
-     * Intent to open text-to-speech settings.
-     */
-    public static final String INTENT_TTS_SETTINGS = "com.android.settings.TTS_SETTINGS";
-
-<<<<<<< HEAD
-    /**
-     * Intent to open text-to-speech settings.
-     */
-    public static final String INTENT_TTS_TV_SETTINGS = "android.settings.TTS_SETTINGS";
-
-    /**
-     * Default interactive UI timeout in milliseconds.
-     */
-    public static final int DEFAULT_INTERACTIVE_UI_TIMEOUT_MILLIS = 10000;
-
-    /**
-     * Timeout to turn off TalkBack without waiting for callback from TTS.
-     */
-    private static final long TURN_OFF_TIMEOUT_MS = 5000;
-
-    private static final long TURN_OFF_WAIT_PERIOD_MS = 1000;
-
-    /**
-     * An active instance of TalkBack.
-     */
-    private static @Nullable TalkBackService instance = null;
-
-    /* Call setAnimationScale with this value will disable animation. */
-    private static float ANIMATION_OFF = 0;
-
-    private static final String TAG = "TalkBackService";
-
-    /**
-     * List of key event processors. Processors in the list are sent the event in the order they were
-     * added until a processor consumes the event.
-     */
-    private final List<ServiceKeyEventListener> keyEventListeners = new ArrayList<>();
-
-    /**
-     * The current state of the service.
-     */
-    private int serviceState;
-=======
+    void requestFlag(int flag, boolean requestedState);
+  }
+
   /**
    * Check whether gesture detection is enabled in service side.
    *
@@ -543,63 +477,26 @@
 
   /** Intent to open text-to-speech settings. */
   public static final String INTENT_TTS_SETTINGS = "com.android.settings.TTS_SETTINGS";
->>>>>>> dcddeddc
-
-    /**
-     * Components to receive callbacks on changes in the service's state.
-     */
-    private List<ServiceStateListener> serviceStateListeners = new ArrayList<>();
-
-    /**
-     * Controller for speech feedback.
-     */
-    private SpeechControllerImpl speechController;
-
-    /**
-     * Controller for diagnostic overlay (developer mode).
-     */
-    private DiagnosticOverlayControllerImpl diagnosticOverlayController;
-
-    private DevInfoOverlayController devInfoOverlayController;
-
-<<<<<<< HEAD
-    /**
-     * Staged pipeline for separating interpreters, feedback-mappers, and actors.
-     */
-    private Pipeline pipeline;
-
-    /**
-     * Controller for audio and haptic feedback.
-     */
-    private FeedbackController feedbackController;
-=======
+
+  /** Intent to open text-to-speech settings. */
+  public static final String INTENT_TTS_TV_SETTINGS = "android.settings.TTS_SETTINGS";
+
+  /** Default interactive UI timeout in milliseconds. */
+  public static final int DEFAULT_INTERACTIVE_UI_TIMEOUT_MILLIS = 10000;
+
+  /** Timeout to turn off TalkBack without waiting for callback from TTS. */
+  private static final long TURN_OFF_TIMEOUT_MS = 5000;
+
+  private static final long TURN_OFF_WAIT_PERIOD_MS = 1000;
+
   /** An active instance of TalkBack. */
   private static volatile @Nullable TalkBackService instance = null;
 
   /* Call setAnimationScale with this value will disable animation. */
   private static final float ANIMATION_OFF = 0;
->>>>>>> dcddeddc
-
-    /**
-     * Watches the proximity sensor, and silences feedback when triggered.
-     */
-    private ProximitySensorListener proximitySensorListener;
-
-<<<<<<< HEAD
-    private PassThroughModeActor passThroughModeActor;
-    private GlobalVariables globalVariables;
-    private EventFilter eventFilter;
-    private TextEventInterpreter textEventInterpreter;
-    private Compositor compositor;
-    private DirectionNavigationActor.StateReader directionNavigationActorStateReader;
-    private FullScreenReadActor fullScreenReadActor;
-    private EditTextActionHistory editTextActionHistory;
-
-    /**
-     * Interface for monitoring current and previous cursor position in editable node
-     */
-    private TextCursorTracker textCursorTracker;
-=======
+
+  private static final String TAG = "TalkBackService";
+
   private static final boolean IS_DEBUG_BUILD =
       "eng".equals(Build.TYPE) || "userdebug".equals(Build.TYPE);
 
@@ -611,44 +508,27 @@
 
   /** The current state of the service. */
   private volatile int serviceState;
->>>>>>> dcddeddc
-
-    /**
-     * Monitors the call state for the phone device.
-     */
-    private CallStateMonitor callStateMonitor;
-
-    /**
-     * Monitors voice actions from other applications
-     */
-    private VoiceActionMonitor voiceActionMonitor;
-
-    /**
-     * Monitors speech actions from other applications
-     */
-    private SpeechStateMonitor speechStateMonitor;
-
-    /**
-     * Maintains cursor state during explore-by-touch by working around EBT problems.
-     */
-    private ProcessorCursorState processorCursorState;
-
-    /**
-     * Processor for allowing clicking on buttons in permissions dialogs.
-     */
-    private ProcessorPermissionDialogs processorPermissionsDialogs;
-
-    /**
-     * Controller for manage keyboard commands
-     */
-    private KeyComboManager keyComboManager;
-
-<<<<<<< HEAD
-    /**
-     * Manager for showing radial menus.
-     */
-    private ListMenuManager menuManager;
-=======
+
+  /** Components to receive callbacks on changes in the service's state. */
+  private List<ServiceStateListener> serviceStateListeners = new ArrayList<>();
+
+  /** Controller for speech feedback. */
+  private SpeechControllerImpl speechController;
+
+  /** Controller for diagnostic overlay (developer mode). */
+  private DiagnosticOverlayControllerImpl diagnosticOverlayController;
+
+  /** TB4D Overlay **/
+    private DevInfoOverlayController devInfoOverlayController;
+  /** Staged pipeline for separating interpreters, feedback-mappers, and actors. */
+  private Pipeline pipeline;
+
+  /** Controller for audio and haptic feedback. */
+  private FeedbackController feedbackController;
+
+  /** Watches the proximity sensor, and silences feedback when triggered. */
+  private ProximitySensorListener proximitySensorListener;
+
   private PassThroughModeActor passThroughModeActor;
   private CollectionState collectionState;
   private GlobalVariables globalVariables;
@@ -658,191 +538,87 @@
   private DirectionNavigationActor.StateReader directionNavigationActorStateReader;
   private FullScreenReadActor fullScreenReadActor;
   private EditTextActionHistory editTextActionHistory;
->>>>>>> dcddeddc
-
-    /**
-     * Manager for handling custom labels.
-     */
-    private CustomLabelManager labelManager;
-
-    /**
-     * Manager for the screen search feature.
-     */
-    private UniversalSearchManager universalSearchManager;
-
-    /**
-     * Orientation monitor for watching orientation changes.
-     */
-    private OrientationMonitor orientationMonitor;
-
-    /**
-     * {@link BroadcastReceiver} for tracking the ringer and screen states.
-     */
-    private RingerModeAndScreenMonitor ringerModeAndScreenMonitor;
-
-    /**
-     * {@link BroadcastReceiver} for tracking volume changes.
-     */
-    private VolumeMonitor volumeMonitor;
-
-<<<<<<< HEAD
-    /**
-     * {@link android.content.BroadcastReceiver} for tracking battery status changes.
-     */
-    private BatteryMonitor batteryMonitor;
-
-    /**
-     * {@link BroadcastReceiver} for tracking headphone connected status changes.
-     */
-    private HeadphoneStateMonitor headphoneStateMonitor;
-=======
+
+  /** Interface for monitoring current and previous cursor position in editable node */
+  private TextCursorTracker textCursorTracker;
+
+  /** Monitors the call state for the phone device. */
+  private CallStateMonitor callStateMonitor;
+
+  /** Monitors voice actions from other applications */
+  private VoiceActionMonitor voiceActionMonitor;
+
+  /** Monitors speech actions from other applications */
+  private SpeechStateMonitor speechStateMonitor;
+
+  /** Maintains cursor state during explore-by-touch by working around EBT problems. */
+  private ProcessorCursorState processorCursorState;
+
   /** Controller for manage keyboard commands */
   private KeyComboManager keyComboManager;
->>>>>>> dcddeddc
-
-    /**
-     * Tracks changes to audio output and provides information on what types of audio are playing.
-     */
-    private AudioPlaybackMonitor audioPlaybackMonitor;
-
-<<<<<<< HEAD
-    /**
-     * Manages screen dimming
-     */
-    private DimScreenActor dimScreenController;
-=======
+
+  /** Manager for showing radial menus. */
+  private ListMenuManager menuManager;
+
   /** Manager for detecting missing labels and handling custom labels. */
   private TalkBackLabelManager labelManager;
->>>>>>> dcddeddc
-
-    /**
-     * The television controller; non-null if the device is a television (Android TV).
-     */
-    private TelevisionNavigationController televisionNavigationController;
-
-<<<<<<< HEAD
-    private TelevisionDPadManager televisionDPadManager;
-=======
+
+  /** Manager for the screen search feature. */
+  private UniversalSearchManager universalSearchManager;
+
   /** Orientation monitor for watching orientation changes. */
   private DeviceConfigurationMonitor deviceConfigurationMonitor;
->>>>>>> dcddeddc
-
-    /**
-     * {@link BroadcastReceiver} for tracking package removals for custom label data consistency.
-     */
-    private PackageRemovalReceiver packageReceiver;
-
-    /**
-     * The analytics instance, used for sending data to Google Analytics.
-     */
-    private TalkBackAnalyticsImpl analytics;
-
-    /**
-     * Callback to be invoked when fingerprint gestures are being used for accessibility.
-     */
-    private FingerprintGestureCallback fingerprintGestureCallback;
-
-    /**
-     * Controller for the selector
-     */
-    private SelectorController selectorController;
-
-    /**
-     * Controller for handling gestures
-     */
-    private GestureController gestureController;
-
-    /**
-     * Speech recognition wrapper for voice commands
-     */
-    private SpeechRecognizerActor speechRecognizer;
-
-    /**
-     * Processor for voice commands
-     */
-    private VoiceCommandProcessor voiceCommandProcessor;
-
-    /**
-     * Shared preferences used within TalkBack.
-     */
-    private SharedPreferences prefs;
-
-<<<<<<< HEAD
-    /**
-     * The system's uncaught exception handler
-     */
-    private UncaughtExceptionHandler systemUeh;
-
-    /**
-     * The system feature if the device supports touch screen
-     */
-    private boolean supportsTouchScreen = true;
-=======
+
+  /** {@link BroadcastReceiver} for tracking the ringer and screen states. */
+  private RingerModeAndScreenMonitor ringerModeAndScreenMonitor;
+
+  /** {@link BroadcastReceiver} for tracking volume changes. */
+  private VolumeMonitor volumeMonitor;
+
+  /** {@link android.content.BroadcastReceiver} for tracking battery status changes. */
+  private BatteryMonitor batteryMonitor;
+
+  /** {@link BroadcastReceiver} for tracking headphone connected status changes. */
+  private HeadphoneStateMonitor headphoneStateMonitor;
+
+  /** Tracks changes to audio output and provides information on what types of audio are playing. */
+  private AudioPlaybackMonitor audioPlaybackMonitor;
+
+  /** Manages screen dimming */
+  private DimScreenActor dimScreenController;
+
+  /** The television controller; non-null if the device is a television (Android TV). */
+  private TelevisionNavigationController televisionNavigationController;
+
+  private TelevisionDPadManager televisionDPadManager;
+
   /** The analytics instance, used for sending data to Google Analytics. */
   private TalkBackAnalyticsImpl analytics;
->>>>>>> dcddeddc
-
-    /**
-     * Whether the current root node is dirty or not.
-     */
-    private boolean isRootNodeDirty = true;
-    /**
-     * Keep Track of current root node.
-     */
-    private AccessibilityNodeInfo rootNode;
-
-    private AccessibilityEventProcessor accessibilityEventProcessor;
-
-    /**
-     * Keeps track of whether we need to run the locked-boot-completed callback when connected.
-     */
-    private boolean lockedBootCompletedPending;
-
-    private final InputModeManager inputModeManager = new InputModeManager();
-    private ProcessorAccessibilityHints processorHints;
-    private ProcessorScreen processorScreen;
-    @Nullable
-    private ProcessorMagnification processorMagnification;
-    private final DisableTalkBackCompleteAction disableTalkBackCompleteAction =
-            new DisableTalkBackCompleteAction();
-    private SpeakPasswordsManager speakPasswordsManager;
-
-    // Focus logic
-    private AccessibilityFocusMonitor accessibilityFocusMonitor;
-    private AccessibilityFocusInterpreter accessibilityFocusInterpreter;
-    private FocusActor focuser;
-    private InputFocusInterpreter inputFocusInterpreter;
-    private ScrollPositionInterpreter scrollPositionInterpreter;
-    private ScreenStateMonitor screenStateMonitor;
-    private ProcessorEventQueue processorEventQueue;
-    private ProcessorPhoneticLetters processorPhoneticLetters;
-
-    /**
-     * A reference to the active Braille IME if any.
-     */
-    private @Nullable BrailleImeForTalkBack brailleImeForTalkBack;
-
-    private BrailleDisplayForTalkBack brailleDisplay;
-
-    private GestureShortcutMapping gestureShortcutMapping;
-    private NodeMenuRuleProcessor nodeMenuRuleProcessor;
-    private PrimesController primesController;
-    private SpeechLanguage speechLanguage;
-    private boolean isBrailleKeyboardActivated;
-    private ImageCaptioner imageCaptioner;
-    private ImageContents imageContents;
-    private @Nullable Boolean useServiceGestureDetection;
-
-    private final @NonNull Map<Integer, TouchInteractionMonitor> displayIdToTouchInteractionMonitor =
-            new HashMap<>();
-
-    @Override
-    public void onCreate() {
-        super.onCreate();
-
-<<<<<<< HEAD
-        this.setTheme(R.style.TalkbackBaseTheme);
-=======
+
+  /** Callback to be invoked when fingerprint gestures are being used for accessibility. */
+  private FingerprintGestureCallback fingerprintGestureCallback;
+
+  /** Controller for the selector */
+  private SelectorController selectorController;
+
+  /** Controller for handling gestures */
+  private GestureController gestureController;
+
+  /** Speech recognition wrapper for voice commands */
+  private SpeechRecognizerActor speechRecognizer;
+
+  /** Processor for voice commands */
+  private VoiceCommandProcessor voiceCommandProcessor;
+
+  /** Shared preferences used within TalkBack. */
+  private SharedPreferences prefs;
+
+  /** The system's uncaught exception handler */
+  private UncaughtExceptionHandler systemUeh;
+
+  /** The system feature if the device supports touch screen */
+  private boolean supportsTouchScreen = true;
+
   /** Feature flag from P/H experimentation framework, for using service gesture detection. */
   private boolean gestureDetectionFeatureFlag = true;
 
@@ -851,50 +627,9 @@
 
   /** Keep Track of current root node. */
   private AccessibilityNodeInfo rootNode;
->>>>>>> dcddeddc
-
-        instance = this;
-        setServiceState(ServiceStateListener.SERVICE_STATE_INACTIVE);
-
-<<<<<<< HEAD
-        systemUeh = Thread.getDefaultUncaughtExceptionHandler();
-        Thread.setDefaultUncaughtExceptionHandler(this);
-    }
-
-    /**
-     * Calculates the volume for {@link SpeechControllerImpl#setSpeechVolume(float)} when announcing
-     * "TalkBack off".
-     *
-     * <p>TalkBack switches to use {@link AudioManager#STREAM_ACCESSIBILITY} from Android O. However,
-     * when announcing "TalkBack off" before turning TalkBack off, the audio goes through {@link
-     * AudioManager#STREAM_MUSIC}. It's because accessibility stream has already been shut down before
-     * {@link #onUnbind(Intent)} is called.
-     *
-     * <p>To work around this issue, it's not recommended to directly override media stream volume.
-     * Instead, we can adjust the relative TTS volume to match the original accessibility stream
-     * volume.
-     *
-     * @return TTS volume in [0.0f, 1.0f].
-     */
-    private float calculateFinalAnnouncementVolume() {
-        if (!FeatureSupport.hasAccessibilityAudioStream(this)) {
-            return 1.0f;
-        }
-        AudioManager audioManager = (AudioManager) getSystemService(Context.AUDIO_SERVICE);
-
-        int musicStreamVolume = audioManager.getStreamVolume(AudioManager.STREAM_MUSIC);
-        int musicStreamMaxVolume = audioManager.getStreamMaxVolume(AudioManager.STREAM_MUSIC);
-        int accessibilityStreamVolume =
-                (volumeMonitor == null) ? -1 : volumeMonitor.getCachedAccessibilityStreamVolume();
-        int accessibilityStreamMaxVolume =
-                (volumeMonitor == null) ? -1 : volumeMonitor.getCachedAccessibilityMaxVolume();
-        if (musicStreamVolume <= 0
-                || musicStreamMaxVolume <= 0
-                || accessibilityStreamVolume < 0
-                || accessibilityStreamMaxVolume <= 0) {
-            // Do not adjust volume if music stream is muted, or when any volume is invalid.
-            return 1.0f;
-=======
+
+  private AccessibilityEventProcessor accessibilityEventProcessor;
+
   /** Interprets subtree-change event, and sends interpretations to the pipeline. */
   private SubtreeChangeEventInterpreter subtreeChangeEventInterpreter;
 
@@ -1039,6 +774,7 @@
     storeTalkBackUserUsage();
     if (pipeline != null) {
       pipeline.onUnbind(calculateFinalAnnouncementVolume(), disableTalkBackCompleteAction);
+        interruptAllFeedback(false /* stopTtsSpeechCompletely */); // TB4D
     }
     if (gestureShortcutMapping != null) {
       gestureShortcutMapping.onUnbind();
@@ -1053,114 +789,13 @@
           disableTalkBackCompleteAction.wait(TURN_OFF_WAIT_PERIOD_MS);
         } catch (InterruptedException e) {
           // Do nothing
->>>>>>> dcddeddc
         }
-        if (accessibilityStreamVolume == 0) {
-            return 0.0f;
+        if (System.currentTimeMillis() - turningOffTime > TURN_OFF_TIMEOUT_MS
+            || disableTalkBackCompleteAction.isDone) {
+          break;
         }
-
-        // Depending on devices/API level, a stream might have 7 steps or 15 steps adjustment.
-        // We need to normalize the values to eliminate this difference.
-        float musicVolumeFraction = (float) musicStreamVolume / musicStreamMaxVolume;
-        float accessibilityVolumeFraction =
-                (float) accessibilityStreamVolume / accessibilityStreamMaxVolume;
-        if (musicVolumeFraction <= accessibilityVolumeFraction) {
-            // Do not adjust volume when a11y stream volume is louder than music stream volume.
-            return 1.0f;
-        }
-
-        // AudioManager measures the volume in dB scale, while TTS measures it in linear scale. We need
-        // to apply exponential operation to map dB/logarithmic-scaled diff value into linear-scaled
-        // multiplier value.
-        // The dB scaling could be different based on devices/OEMs/streams, which is not under our
-        // control.
-        // What we can do is to try our best to adjust the volume and avoid sudden volume increase.
-        // TODO: The parameters in Math.pow() are results from experiments. Feel free to change
-        // them.
-        return (float) Math.pow(10.0f, (accessibilityVolumeFraction - musicVolumeFraction) / 0.4f);
-    }
-<<<<<<< HEAD
-
-    @Override
-    public boolean onUnbind(Intent intent) {
-        final long turningOffTime = System.currentTimeMillis();
-        interruptAllFeedback(false /* stopTtsSpeechCompletely */);
-        if (pipeline != null) {
-            pipeline.onUnbind(calculateFinalAnnouncementVolume(), disableTalkBackCompleteAction);
-            interruptAllFeedback(false /* stopTtsSpeechCompletely */);
-        }
-        if (gestureShortcutMapping != null) {
-            gestureShortcutMapping.onUnbind();
-        }
-        while (true) {
-            synchronized (disableTalkBackCompleteAction) {
-                try {
-                    disableTalkBackCompleteAction.wait(TURN_OFF_WAIT_PERIOD_MS);
-                } catch (InterruptedException e) {
-                    // Do nothing
-                }
-                if (System.currentTimeMillis() - turningOffTime > TURN_OFF_TIMEOUT_MS
-                        || disableTalkBackCompleteAction.isDone) {
-                    break;
-                }
-            }
-        }
-        // Resume animation if necessary.
-        enableAnimation(/* enable= */ true);
-        return false;
-    }
-
-    @Override
-    public void onDestroy() {
-        // INFO: TalkBack For Developers modification
-        AdbReceiver.unregisterAdbReceiver(this);
-        // ------------------------------------------
-        if (shouldUseTalkbackGestureDetection()) {
-            unregisterGestureDetection();
-        }
-
-        if (passThroughModeActor != null) {
-            passThroughModeActor.onDestroy();
-        }
-        super.onDestroy();
-
-        SharedKeyEvent.unregister(this);
-
-        if (isServiceActive()) {
-            suspendInfrastructure();
-        }
-
-        instance = null;
-
-        // Shutdown and unregister all components.
-        shutdownInfrastructure();
-        setServiceState(ServiceStateListener.SERVICE_STATE_INACTIVE);
-        serviceStateListeners.clear();
-        if (televisionNavigationController != null) {
-            televisionNavigationController.onDestroy();
-        }
-    }
-
-    @Override
-    public void onConfigurationChanged(Configuration newConfig) {
-        this.getTheme().applyStyle(R.style.TalkbackBaseTheme, /* force= */ true);
-
-        // onConfigurationChanged may be called before TalkBack initialization. To avoid crash, each
-        // listener should checks the instance is null or not.
-        if (universalSearchManager != null) {
-            pipeline
-                    .getFeedbackReturner()
-                    .returnFeedback(EVENT_ID_UNTRACKED, Feedback.renewOverlay(newConfig));
-        }
-
-        if (isServiceActive() && (orientationMonitor != null)) {
-            orientationMonitor.onConfigurationChanged(newConfig);
-        }
-
-        if (gestureShortcutMapping != null) {
-            gestureShortcutMapping.onConfigurationChanged(newConfig);
-        }
-=======
+      }
+    }
     // Resume animation if necessary.
     if (prefs != null) { // Protect from early unbind case which the preference is not yet created.
       enableAnimation(/* enable= */ true);
@@ -1170,6 +805,9 @@
 
   @Override
   public void onDestroy() {
+      // INFO: TalkBack For Developers modification
+      AdbReceiver.unregisterAdbReceiver(this);
+      // ------------------------------------------
     if (eventLatencyLogger != null) {
       eventLatencyLogger.destroy();
     }
@@ -1197,42 +835,11 @@
     }
 
     super.onDestroy();
->>>>>>> dcddeddc
-
-        if (pipeline != null) {
-            resetTouchExplorePassThrough();
-            pipeline
-                    .getFeedbackReturner()
-                    .returnFeedback(
-                            EVENT_ID_UNTRACKED, Feedback.deviceInfo(Action.CONFIG_CHANGED, newConfig));
-        }
-    }
-
-<<<<<<< HEAD
-    @Override
-    public void onAccessibilityEvent(AccessibilityEvent event) {
-        Performance perf = Performance.getInstance();
-        EventId eventId = perf.onEventReceived(event);
-        accessibilityEventProcessor.onAccessibilityEvent(event, eventId);
-        perf.onHandlerDone(eventId);
-
-        if (brailleDisplay != null) {
-            brailleDisplay.onAccessibilityEvent(event);
-        }
-
-        // Re-apply diagnosis-mode logging, in case other accessibility-services changed the shared
-        // log-level preference.
-        enforceDiagnosisModeLogging();
-
-        if (diagnosticOverlayController != null) {
-            diagnosticOverlayController.displayEvent(event);
-        }
-//        if (devOverlayController != null) {
-//            devOverlayController.displayFeedback(event);
-//        }
-
-    }
-=======
+
+    if (isServiceActive()) {
+      suspendInfrastructure();
+    }
+
     instance = null;
     // Shutdown and unregister all components.
     shutdownInfrastructure();
@@ -1252,53 +859,27 @@
           .apply();
     }
   }
->>>>>>> dcddeddc
-
-    public boolean supportsTouchScreen() {
-        return supportsTouchScreen;
-    }
-
-    @Override
-    public @Nullable AccessibilityNodeInfo getRootInActiveWindow() {
-        if (isRootNodeDirty || rootNode == null) {
-            rootNode = super.getRootInActiveWindow();
-            isRootNodeDirty = false;
-        }
-        return rootNode == null ? null : AccessibilityNodeInfo.obtain(rootNode);
-    }
-
-    public void setRootDirty(boolean rootIsDirty) {
-        isRootNodeDirty = rootIsDirty;
-    }
-
-<<<<<<< HEAD
-    private void setServiceState(int newState) {
-        if (serviceState == newState) {
-            return;
-        }
-
-        serviceState = newState;
-        for (ServiceStateListener listener : serviceStateListeners) {
-            listener.onServiceStateChanged(newState);
-        }
-=======
+
+  @Override
+  public void onConfigurationChanged(Configuration newConfig) {
+    this.getTheme().applyStyle(R.style.TalkbackBaseTheme, /* force= */ true);
+
+    // onConfigurationChanged may be called before TalkBack initialization. To avoid crash, each
+    // listener should checks the instance is null or not.
+    if (universalSearchManager != null) {
+      pipeline
+          .getFeedbackReturner()
+          .returnFeedback(EVENT_ID_UNTRACKED, Feedback.renewOverlay(newConfig));
+    }
+
     if (isServiceActive() && (deviceConfigurationMonitor != null)) {
       deviceConfigurationMonitor.onConfigurationChanged(newConfig);
->>>>>>> dcddeddc
-    }
-
-    public void addServiceStateListener(ServiceStateListener listener) {
-        if (listener != null) {
-            serviceStateListeners.add(listener);
-        }
-    }
-
-<<<<<<< HEAD
-    public void removeServiceStateListener(ServiceStateListener listener) {
-        if (listener != null) {
-            serviceStateListeners.remove(listener);
-        }
-=======
+    }
+
+    if (gestureShortcutMapping != null) {
+      gestureShortcutMapping.onConfigurationChanged(newConfig);
+    }
+
     if (keyComboManager != null) {
       keyComboManager.onConfigurationChanged(newConfig);
     }
@@ -1309,22 +890,9 @@
           .getFeedbackReturner()
           .returnFeedback(
               EVENT_ID_UNTRACKED, Feedback.deviceInfo(Action.CONFIG_CHANGED, newConfig));
->>>>>>> dcddeddc
-    }
-
-<<<<<<< HEAD
-    /**
-     * Stops all delayed events in the service.
-     */
-    public void clearQueues() {
-        interruptAllFeedback(/* stopTtsSpeechCompletely= */ false);
-        processorEventQueue.clearQueue();
-        if (processorScreen != null && processorScreen.getWindowEventInterpreter() != null) {
-            processorScreen.getWindowEventInterpreter().clearQueue();
-        }
-        // TODO: Clear queues wherever there are message handlers that delay event processing.
-    }
-=======
+    }
+  }
+
   @Override
   public void onAccessibilityEvent(AccessibilityEvent event) {
     Performance perf = Performance.getInstance();
@@ -1348,176 +916,78 @@
 
     accessibilityEventProcessor.onAccessibilityEvent(event, eventId);
     perf.onHandlerDone(eventId);
->>>>>>> dcddeddc
-
-    private boolean shouldInterruptByAnyKeyEvent() {
-        return !fullScreenReadActor.isActive();
-    }
-
-    /**
-     * Intended to mimic the behavior of onKeyEvent if this were the only service running. It will be
-     * called from onKeyEvent, both from this service and from others in this apk (TalkBack). This
-     * method must not block, since it will block onKeyEvent as well.
-     *
-     * @param keyEvent A key event
-     * @return {@code true} if the event is handled, {@code false} otherwise.
-     */
-    @Override
-    public boolean onKeyEventShared(KeyEvent keyEvent) {
-        if (keyEvent.getKeyCode() == KeyEvent.KEYCODE_UNKNOWN) {
-            // Tapping on fingerprint sensor somehow files KeyEvent with KEYCODE_UNKNOWN, which will
-            // change input mode to keyboard, and cancel pending accessibility hints. It is OK to just
-            // ignore these KeyEvents since they're unused in TalkBack.
-            return false;
-        }
-        if (keyEvent.getAction() == KeyEvent.ACTION_DOWN) {
-            textEventInterpreter.setLastKeyEventTime(keyEvent.getEventTime());
-        }
-        Performance perf = Performance.getInstance();
-        EventId eventId = perf.onEventReceived(keyEvent);
-
-        if (isServiceActive()) {
-            // Stop the TTS engine when any key (except for volume up/down key) is pressed on physical
-            // keyboard.
-            if (shouldInterruptByAnyKeyEvent()
-                    && keyEvent.getDeviceId() != 0
-                    && keyEvent.getAction() == KeyEvent.ACTION_DOWN
-                    && keyEvent.getKeyCode() != KeyEvent.KEYCODE_VOLUME_DOWN
-                    && keyEvent.getKeyCode() != KeyEvent.KEYCODE_VOLUME_UP) {
-                interruptAllFeedback(false /* stopTtsSpeechCompletely */);
-            }
-        }
-
-        for (ServiceKeyEventListener listener : keyEventListeners) {
-            if (!isServiceActive() && !listener.processWhenServiceSuspended()) {
-                continue;
-            }
-
-            if (listener.onKeyEvent(keyEvent, eventId)) {
-                perf.onHandlerDone(eventId);
-                return true;
-            }
-        }
-
-        return false;
-    }
-
-    @Override
-    protected boolean onKeyEvent(KeyEvent keyEvent) {
-        return SharedKeyEvent.onKeyEvent(this, keyEvent);
-    }
-
-    @Override
-    protected boolean onGesture(int gestureId) {
-        return handleOnGestureById(gestureId);
-    }
-
-    @Override
-    public boolean onGesture(AccessibilityGestureEvent accessibilityGestureEvent) {
-        if (Build.VERSION.SDK_INT >= Build.VERSION_CODES.R) {
-            if (handleOnGestureById(accessibilityGestureEvent.getGestureId())) {
-                pipeline
-                        .getFeedbackReturner()
-                        .returnFeedback(
-                                EVENT_ID_UNTRACKED, Feedback.saveGesture(accessibilityGestureEvent));
-                return true;
-            }
-        }
-        return false;
-    }
-
-    private boolean handleOnGestureById(int gestureId) {
-        if (!isServiceActive()) {
-            return false;
-        }
-        Performance perf = Performance.getInstance();
-        EventId eventId = perf.onGestureEventReceived(gestureId);
-        primesController.startTimer(Timer.GESTURE_EVENT);
-
-        analytics.onGesture(gestureId);
-        feedbackController.playAuditory(R.raw.gesture_end, eventId);
-
-        gestureController.onGesture(gestureId, eventId);
-
-        // Measure latency.
-        // Preceding event handling frequently initiates a framework action, which in turn
-        // cascades a focus event, which in turn generates feedback.
-        perf.onHandlerDone(eventId);
-        primesController.stopTimer(Timer.GESTURE_EVENT);
-        return true;
-    }
-
-    public GestureController getGestureController() {
-        if (gestureController == null) {
-            throw new RuntimeException("mGestureController has not been initialized");
-        }
-
-        return gestureController;
-    }
-
-    // TODO: As controller logic moves to pipeline, delete this function.
-    public SpeechControllerImpl getSpeechController() {
-        if (speechController == null) {
-            throw new RuntimeException("mSpeechController has not been initialized");
-        }
-
-        return speechController;
-    }
-
-    public FeedbackController getFeedbackController() {
-        if (feedbackController == null) {
-            throw new RuntimeException("mFeedbackController has not been initialized");
-        }
-
-        return feedbackController;
-    }
-
-    public VoiceActionMonitor getVoiceActionMonitor() {
-        if (voiceActionMonitor == null) {
-            throw new RuntimeException("mVoiceActionMonitor has not been initialized");
-        }
-
-        return voiceActionMonitor;
-    }
-
-<<<<<<< HEAD
-    public KeyComboManager getKeyComboManager() {
-        return keyComboManager;
-=======
+
+    if (brailleDisplay != null) {
+      brailleDisplay.onAccessibilityEvent(event);
+    }
+
+    // Re-apply diagnosis-mode logging, in case other accessibility-services changed the shared
+    // log-level preference.
+    enforceDiagnosisModeLogging();
+
+    if (diagnosticOverlayController != null) {
+      diagnosticOverlayController.displayEvent(event);
+    }
+    // TODO: Quintin: Evaluate
+//        if (devOverlayController != null) {
+//            devOverlayController.displayFeedback(event);
+//        }
+  }
+
+  public boolean supportsTouchScreen() {
+    return supportsTouchScreen;
+  }
+
+  @Override
+  public @Nullable AccessibilityNodeInfo getRootInActiveWindow() {
+    if (isRootNodeDirty || rootNode == null) {
+      rootNode = super.getRootInActiveWindow();
+      isRootNodeDirty = false;
+    }
+    return rootNode == null ? null : AccessibilityNodeInfo.obtain(rootNode);
+  }
+
+  public void setRootDirty(boolean rootIsDirty) {
+    isRootNodeDirty = rootIsDirty;
+  }
+
+  private void setServiceState(int newState) {
+    if (serviceState == newState) {
+      return;
+    }
+
+    serviceState = newState;
+    for (ServiceStateListener listener : serviceStateListeners) {
+      listener.onServiceStateChanged(newState);
+    }
+  }
+
+  public void addServiceStateListener(ServiceStateListener listener) {
+    if (listener != null) {
+      serviceStateListeners.add(listener);
+    }
+  }
+
+  public void removeServiceStateListener(ServiceStateListener listener) {
+    if (listener != null) {
+      serviceStateListeners.remove(listener);
+    }
+  }
+
   /** Stops all delayed events in the service. */
   public void clearQueues() {
     interruptAllFeedback(/* stopTtsSpeechCompletely= */ false);
     processorEventQueue.clearQueue();
     if (windowEventInterpreter != null) {
       windowEventInterpreter.clearQueue();
->>>>>>> dcddeddc
-    }
-
-    public CustomLabelManager getLabelManager() {
-        if (labelManager == null) {
-            throw new RuntimeException("mLabelManager has not been initialized");
-        }
-
-<<<<<<< HEAD
-        return labelManager;
-    }
-
-    public TalkBackAnalyticsImpl getAnalytics() {
-        if (analytics == null) {
-            throw new RuntimeException("mAnalytics has not been initialized");
-        }
-
-        return analytics;
-    }
-
-    /**
-     * Obtains the shared instance of TalkBack's {@link TelevisionNavigationController} if the current
-     * device is a television. Otherwise returns {@code null}.
-     */
-    public TelevisionNavigationController getTelevisionNavigationController() {
-        return televisionNavigationController;
-    }
-=======
+    }
+    // TODO: Clear queues wherever there are message handlers that delay event processing.
+  }
+
+  private boolean shouldInterruptByAnyKeyEvent() {
+    return !fullScreenReadActor.isActive();
+  }
+
   /**
    * Wrapper around {@link #onKeyEventInternal} that measures the latency.
    *
@@ -1607,76 +1077,37 @@
       if (!isServiceActive() && !listener.processWhenServiceSuspended()) {
         continue;
       }
->>>>>>> dcddeddc
-
-    @VisibleForTesting
-    public TextCursorTracker getTextCursorTracker() {
-        return textCursorTracker;
-    }
-
-    @VisibleForTesting
-    public RingerModeAndScreenMonitor getRingerModeAndScreenMonitor() {
-        return ringerModeAndScreenMonitor;
-    }
-
-<<<<<<< HEAD
-    @VisibleForTesting
-    public GlobalVariables getGlobalVariables() {
-        return globalVariables;
-    }
-=======
+
+      if (listener.onKeyEvent(keyEvent, eventId)) {
+        perf.onHandlerDone(eventId);
+        return true;
+      }
+    }
+
+    return false;
+  }
+
   private boolean isBrailleImeTouchInteracting() {
     return getBrailleImeForTalkBack() != null && getBrailleImeForTalkBack().isTouchInteracting();
   }
->>>>>>> dcddeddc
-
-    @VisibleForTesting
-    public ProcessorScreen getProcessorScreen() {
-        return processorScreen;
-    }
-
-    /**
-     * Registers the dialog to {@link RingerModeAndScreenMonitor} for screen monitor.
-     */
-    public void registerDialog(DialogInterface dialog) {
-        if (ringerModeAndScreenMonitor != null) {
-            ringerModeAndScreenMonitor.registerDialog(dialog);
-        }
-    }
-
-<<<<<<< HEAD
-    /**
-     * Unregisters the dialog from {@link RingerModeAndScreenMonitor} for screen monitor.
-     */
-    public void unregisterDialog(DialogInterface dialog) {
-        if (ringerModeAndScreenMonitor != null) {
-            ringerModeAndScreenMonitor.unregisterDialog(dialog);
-        }
-    }
-
-    @Override
-    public void onInterrupt() {
-        if (processorScreen != null && FeatureSupport.isArc()) {
-            // In Arc, we consider that focus goes out from Arc when onInterrupt is called.
-            processorScreen.clearScreenState();
-        }
-        interruptAllFeedback(false /* stopTtsSpeechCompletely */);
-    }
-
-    @Override
-    public boolean isAudioPlaybackActive() {
-        return voiceActionMonitor.isAudioPlaybackActive();
-    }
-
-    @Override
-    public boolean isMicrophoneActiveAndHeadphoneOff() {
-        return voiceActionMonitor.isMicrophoneActiveAndHeadphoneOff();
-    }
-
-    @Override
-    public boolean isSsbActiveAndHeadphoneOff() {
-        return voiceActionMonitor.isSsbActiveAndHeadphoneOff();
-=======
+
+  @Override
+  protected boolean onGesture(int gestureId) {
+    return handleOnGestureById(gestureId);
+  }
+
+  @Override
+  public boolean onGesture(AccessibilityGestureEvent accessibilityGestureEvent) {
+    if (handleOnGestureById(accessibilityGestureEvent.getGestureId())) {
+      pipeline
+          .getFeedbackReturner()
+          .returnFeedback(
+              Performance.EVENT_ID_UNTRACKED, Feedback.saveGesture(accessibilityGestureEvent));
+      return true;
+    }
+    return false;
+  }
+
   /** Called by {@link TouchInteractionMonitor} when gesture detection started. */
   public void onGestureDetectionStarted() {
     if (processorPhoneticLetters != null) {
@@ -1724,581 +1155,56 @@
   public GestureController getGestureController() {
     if (gestureController == null) {
       throw new IllegalStateException("mGestureController has not been initialized");
->>>>>>> dcddeddc
-    }
-
-    @Override
-    public boolean isPhoneCallActive() {
-        return voiceActionMonitor.isPhoneCallActive();
-    }
-
-<<<<<<< HEAD
-    @Override
-    public void onSpeakingForcedFeedback() {
-        voiceActionMonitor.onSpeakingForcedFeedback();
-=======
+    }
+
+    return gestureController;
+  }
+
   // TODO: As controller logic moves to pipeline, delete this function.
   public SpeechControllerImpl getSpeechController() {
     if (speechController == null) {
       throw new IllegalStateException("mSpeechController has not been initialized");
->>>>>>> dcddeddc
-    }
-
-    // Interrupts all Talkback feedback. Stops speech from other apps if stopTtsSpeechCompletely
-    // is true.
-    public void interruptAllFeedback(boolean stopTtsSpeechCompletely) {
-
-        if (fullScreenReadActor != null) {
-            fullScreenReadActor.interrupt();
-        }
-
-<<<<<<< HEAD
-        if (pipeline != null) {
-            pipeline.interruptAllFeedback(stopTtsSpeechCompletely);
-        }
-=======
+    }
+
+    return speechController;
+  }
+
   public FeedbackController getFeedbackController() {
     if (feedbackController == null) {
       throw new IllegalStateException("mFeedbackController has not been initialized");
->>>>>>> dcddeddc
-    }
-
-    @Override
-    protected void onServiceConnected() {
-        LogUtils.v(TAG, "System bound to service.");
-
-        // INFO: TalkBack For Developers modification
-        AdbReceiver.registerAdbReceiver(this);
-        // ------------------------------------------
-
-        primesController = new PrimesController();
-        primesController.initialize(getApplication());
-        primesController.startTimer(Timer.START_UP);
-
-        SharedPreferencesUtils.migrateSharedPreferences(this);
-        prefs = SharedPreferencesUtils.getSharedPreferences(this);
-
-        initializeInfrastructure();
-        SharedKeyEvent.register(this);
-
-        // Configure logs.
-        LogUtils.setTagPrefix("talkback: ");
-        LogUtils.setParameterCustomizer(
-                (object) -> {
-                    if (object instanceof AccessibilityNodeInfoCompat) {
-                        return AccessibilityNodeInfoUtils.toStringShort((AccessibilityNodeInfoCompat) object)
-                                + "    ";
-                    } else if (object instanceof AccessibilityNodeInfo) {
-                        return AccessibilityNodeInfoUtils.toStringShort((AccessibilityNodeInfo) object)
-                                + "    ";
-                    } else if (object instanceof AccessibilityEvent) {
-                        return AccessibilityEventUtils.toStringShort((AccessibilityEvent) object) + "    ";
-                    } else {
-                        return object;
-                    }
-                });
-
-        // The service must be connected before getFingerprintGestureController() is called, thus we
-        // cannot initialize fingerprint gesture detection in onCreate().
-        initializeFingerprintGestureCallback();
-
-        resumeInfrastructure();
-
-        // Handle any update actions.
-        final TalkBackUpdateHelper helper = new TalkBackUpdateHelper(this);
-        helper.checkUpdate();
-
-        compositor.handleEvent(Compositor.EVENT_SPOKEN_FEEDBACK_ON, EVENT_ID_UNTRACKED);
-
-        // If the locked-boot-completed intent was fired before onServiceConnected, we queued it,
-        // so now we need to run it.
-        if (lockedBootCompletedPending) {
-            onLockedBootCompletedInternal();
-            lockedBootCompletedPending = false;
-        }
-
-        // Shows tutorial or onboarding.
-        if (showTutorialIfNecessary()) {
-            // Avoids showing onboarding when user turns on TalkBack for the second time.
-            OnboardingInitiator.ignoreOnboarding(this);
-            return;
-        }
-        if (!FeatureSupport.isTv(getApplicationContext())
-                && !FeatureSupport.isWatch(getApplicationContext())) {
-            OnboardingInitiator.showOnboardingIfNecessary(this);
-        }
-
-<<<<<<< HEAD
-        // Service gesture detection.
-        if (shouldUseTalkbackGestureDetection()) {
-            registerGestureDetection();
-        }
-
-        primesController.stopTimer(Timer.START_UP);
-=======
+    }
+
+    return feedbackController;
+  }
+
   public VoiceActionMonitor getVoiceActionMonitor() {
     if (voiceActionMonitor == null) {
       throw new IllegalStateException("mVoiceActionMonitor has not been initialized");
->>>>>>> dcddeddc
-    }
-
-    /**
-     * @return The current state of the TalkBack service, or {@code INACTIVE} if the service is not
-     * initialized.
-     */
-    public static int getServiceState() {
-        final TalkBackService service = getInstance();
-        if (service == null) {
-            return ServiceStateListener.SERVICE_STATE_INACTIVE;
-        }
-
-        return service.serviceState;
-    }
-
-    /**
-     * Whether the current TalkBackService instance is running and initialized. This method is useful
-     * for testing because it can be overridden by mocks.
-     */
-    public boolean isInstanceActive() {
-        return serviceState == ServiceStateListener.SERVICE_STATE_ACTIVE;
-    }
-
-<<<<<<< HEAD
-    /**
-     * @return {@code true} if TalkBack is running and initialized, {@code false} otherwise.
-     */
-    public static boolean isServiceActive() {
-        return (getServiceState() == ServiceStateListener.SERVICE_STATE_ACTIVE);
-=======
+    }
+
+    return voiceActionMonitor;
+  }
+
+  public KeyComboManager getKeyComboManager() {
+    return keyComboManager;
+  }
+
   public TalkBackLabelManager getLabelManager() {
     if (labelManager == null) {
       throw new IllegalStateException("mLabelManager has not been initialized");
->>>>>>> dcddeddc
-    }
-
-    /**
-     * Returns the active TalkBack instance, or {@code null} if not available.
-     */
-    public static @Nullable TalkBackService getInstance() {
-        return instance;
-    }
-
-<<<<<<< HEAD
-    /**
-     * Initialize {@link FingerprintGestureCallback} for detecting fingerprint gestures.
-     */
-    private void initializeFingerprintGestureCallback() {
-        if (fingerprintGestureCallback != null || !FeatureSupport.isFingerprintGestureSupported(this)) {
-            return;
-        }
-        fingerprintGestureCallback =
-                new FingerprintGestureCallback() {
-                    @Override
-                    public void onGestureDetected(int gesture) {
-                        if (isServiceActive() && gestureController != null) {
-                            Performance perf = Performance.getInstance();
-                            EventId eventId = perf.onFingerprintGestureEventReceived(gesture);
-
-                            LogUtils.v(TAG, "Recognized fingerprint gesture %s", gesture);
-
-                            // TODO: Update analytics data.
-                            // TODO: Check if we should dismiss radial menu.
-                            feedbackController.playAuditory(R.raw.gesture_end, eventId);
-
-                            gestureController.onFingerprintGesture(gesture, eventId);
-
-                            // Measure latency.
-                            // Preceding event handling frequently initiates a framework action, which in turn
-                            // cascades a focus event, which in turn generates feedback.
-                            perf.onHandlerDone(eventId);
-                        }
-                    }
-
-                    @Override
-                    public void onGestureDetectionAvailabilityChanged(boolean available) {
-                        LogUtils.v(
-                                TAG,
-                                "Fingerprint gesture detection is now "
-                                        + (available ? "available" : "unavailable")
-                                        + ".");
-                    }
-                };
-=======
+    }
+
+    return labelManager;
+  }
+
   public TalkBackAnalyticsImpl getAnalytics() {
     if (analytics == null) {
       throw new IllegalStateException("mAnalytics has not been initialized");
->>>>>>> dcddeddc
-    }
-
-    /**
-     * Initializes the controllers, managers, and processors. This should only be called once from
-     * {@link #onServiceConnected()}.
-     */
-    private void initializeInfrastructure() {
-        // TODO: we still need it keep true for TV until TouchExplore and Accessibility focus is
-        // not unpaired
-        // supportsTouchScreen = packageManager.hasSystemFeature(PackageManager.FEATURE_TOUCHSCREEN);
-
-        accessibilityEventProcessor = new AccessibilityEventProcessor(this);
-        feedbackController = new FeedbackController(this);
-        speechController = new SpeechControllerImpl(this, this, feedbackController);
-        speechStateMonitor = new SpeechStateMonitor();
-        diagnosticOverlayController = new DiagnosticOverlayControllerImpl(this);
-        devInfoOverlayController = new DevInfoOverlayController(this);
-
-        gestureShortcutMapping = new GestureShortcutMapping(this);
-
-        globalVariables =
-                new GlobalVariables(this, inputModeManager, keyComboManager, gestureShortcutMapping);
-
-        labelManager = new CustomLabelManager(this);
-        addEventListener(labelManager);
-
-        ImageCaptionStorage imageCaptionStorage = new ImageCaptionStorage();
-        imageContents =
-                ImageCaptioner.supportsImageCaption(this)
-                        ? new ImageContents(labelManager, imageCaptionStorage)
-                        : new ImageContents(labelManager, /* imageCaptionStorage= */ null);
-
-        compositor =
-                new Compositor(
-                        this,
-                        /* speechController= */ null,
-                        imageContents,
-                        globalVariables,
-                        getCompositorFlavor());
-        // TODO: Make pipeline run Compositor, which returns speech feedback, no callback.
-
-        analytics = new TalkBackAnalyticsImpl(this);
-
-        processorPhoneticLetters = new ProcessorPhoneticLetters(this);
-
-        FocusFinder focusFinder = new FocusFinder(this);
-
-        // Construct system-monitors.
-        batteryMonitor = new BatteryMonitor(this);
-        callStateMonitor = new CallStateMonitor(this);
-        audioPlaybackMonitor = new AudioPlaybackMonitor(this);
-        @NonNull TouchMonitor touchMonitor = new TouchMonitor();
-
-        // Construct event-interpreters.
-        AutoScrollInterpreter autoScrollInterpreter = new AutoScrollInterpreter();
-        screenStateMonitor = new ScreenStateMonitor(/* service= */ this);
-        FullScreenReadInterpreter fullScreenReadInterpreter = new FullScreenReadInterpreter();
-        scrollPositionInterpreter = new ScrollPositionInterpreter();
-        ScrollEventInterpreter scrollEventInterpreter =
-                new ScrollEventInterpreter(audioPlaybackMonitor, touchMonitor);
-        ManualScrollInterpreter manualScrollInterpreter = new ManualScrollInterpreter();
-
-        // Constructor output-actor-state.
-        textCursorTracker = new TextCursorTracker();
-        editTextActionHistory = new EditTextActionHistory();
-        AccessibilityFocusActionHistory focusHistory = new AccessibilityFocusActionHistory(this);
-
-        // Construct output-actors.
-        AutoScrollActor scroller = new AutoScrollActor();
-        accessibilityFocusMonitor =
-                new AccessibilityFocusMonitor(this, focusFinder, focusHistory.reader);
-
-        imageCaptioner = new ImageCaptioner(this, imageCaptionStorage, accessibilityFocusMonitor);
-
-        // TODO: ScreenState should be passed through pipeline.
-        focuser =
-                new FocusActor(
-                        this, focusFinder, screenStateMonitor.state, focusHistory, accessibilityFocusMonitor);
-        DirectionNavigationActor directionNavigationActor =
-                new DirectionNavigationActor(
-                        inputModeManager,
-                        globalVariables,
-                        analytics,
-                        compositor,
-                        this,
-                        focusFinder,
-                        processorPhoneticLetters,
-                        accessibilityFocusMonitor,
-                        screenStateMonitor.state);
-        directionNavigationActorStateReader = directionNavigationActor.state;
-        TextEditActor editor =
-                new TextEditActor(
-                        this,
-                        editTextActionHistory,
-                        textCursorTracker,
-                        getSystemService(ClipboardManager.class));
-        fullScreenReadActor =
-                new FullScreenReadActor(accessibilityFocusMonitor, this, speechController);
-        dimScreenController = new DimScreenActor(this, gestureShortcutMapping);
-
-        accessibilityFocusInterpreter =
-                new AccessibilityFocusInterpreter(
-                        this, accessibilityFocusMonitor, screenStateMonitor.state);
-
-        inputFocusInterpreter =
-                new InputFocusInterpreter(accessibilityFocusInterpreter, focusFinder, globalVariables);
-
-        proximitySensorListener = new ProximitySensorListener(/* service= */ this);
-        speechLanguage = new SpeechLanguage();
-
-        DirectionNavigationInterpreter directionNavigationInterpreter =
-                new DirectionNavigationInterpreter(this);
-
-        processorHints = new ProcessorAccessibilityHints();
-        addEventListener(processorHints);
-        keyEventListeners.add(0, processorHints); // Needs to be first; will not catch any events.
-
-        passThroughModeActor = new PassThroughModeActor(this);
-
-        selectorController =
-                new SelectorController(
-                        this, accessibilityFocusMonitor, analytics, gestureShortcutMapping, processorHints);
-
-        UniversalSearchActor universalSearchActor =
-                new UniversalSearchActor(this, screenStateMonitor.state, focusFinder, labelManager);
-
-        autoScrollInterpreter.setUniversalSearchActor(universalSearchActor);
-
-        voiceCommandProcessor =
-                new VoiceCommandProcessor(this, accessibilityFocusMonitor, selectorController, analytics);
-        speechRecognizer = new SpeechRecognizerActor(this, voiceCommandProcessor, analytics);
-        UiChangeEventInterpreter uiChangeEventInterpreter = new UiChangeEventInterpreter();
-        addEventListener(uiChangeEventInterpreter);
-
-        UserInterface userInterface = new UserInterface(selectorController);
-
-        // Construct pipeline.
-        pipeline =
-                new Pipeline(
-                        this,
-                        new Monitors(batteryMonitor, callStateMonitor, touchMonitor, speechStateMonitor),
-                        new Interpreters(
-                                inputFocusInterpreter,
-                                scrollEventInterpreter,
-                                manualScrollInterpreter,
-                                autoScrollInterpreter,
-                                scrollPositionInterpreter,
-                                accessibilityFocusInterpreter,
-                                fullScreenReadInterpreter,
-                                new StateChangeEventInterpreter(),
-                                directionNavigationInterpreter,
-                                processorHints,
-                                voiceCommandProcessor,
-                                new PassThroughModeInterpreter(),
-                                new SubtreeChangeEventInterpreter(screenStateMonitor.state),
-                                new AccessibilityEventIdleInterpreter(),
-                                uiChangeEventInterpreter),
-                        new Mappers(this, compositor, focusFinder),
-                        new Actors(
-                                this,
-                                accessibilityFocusMonitor,
-                                dimScreenController,
-                                speechController,
-                                fullScreenReadActor,
-                                feedbackController,
-                                scroller,
-                                focuser,
-                                new FocusActorForScreenStateChange(focusFinder, primesController),
-                                new FocusActorForTapAndTouchExploration(),
-                                directionNavigationActor,
-                                new SearchScreenNodeStrategy(/* observer= */ null, labelManager),
-                                editor,
-                                labelManager,
-                                new NodeActionPerformer(),
-                                new SystemActionPerformer(this),
-                                new LanguageActor(this, speechLanguage),
-                                passThroughModeActor,
-                                new TalkBackUIActor(this),
-                                new SpeechRateActor(this),
-                                new NumberAdjustor(this, accessibilityFocusMonitor),
-                                new VolumeAdjustor(this),
-                                speechRecognizer,
-                                new GestureReporter(this, new GestureHistory()),
-                                imageCaptioner,
-                                universalSearchActor,
-                                this::requestServiceFlag),
-                        proximitySensorListener,
-                        speechController,
-                        diagnosticOverlayController,
-                        devInfoOverlayController,
-                        compositor,
-                        userInterface);
-
-        processorHints.setActorState(pipeline.getActorState());
-        processorHints.setPipeline(pipeline.getFeedbackReturner());
-
-        voiceCommandProcessor.setActorState(pipeline.getActorState());
-        voiceCommandProcessor.setPipeline(pipeline.getFeedbackReturner());
-
-        accessibilityEventProcessor.setActorState(pipeline.getActorState());
-        accessibilityEventProcessor.setAccessibilityEventIdleListener(pipeline);
-
-        autoScrollInterpreter.setDirectionNavigationActor(directionNavigationActor);
-
-        nodeMenuRuleProcessor =
-                new NodeMenuRuleProcessor(
-                        this, pipeline.getFeedbackReturner(), pipeline.getActorState(), analytics);
-        compositor.setNodeMenuProvider(nodeMenuRuleProcessor);
-
-        compositor.setSpeaker(pipeline.getSpeaker());
-
-        TouchExplorationInterpreter touchExplorationInterpreter =
-                new TouchExplorationInterpreter(inputModeManager);
-
-        if (FeatureSupport.supportMagnificationController()) {
-            processorMagnification =
-                    new ProcessorMagnification(
-                            getMagnificationController(),
-                            globalVariables,
-                            compositor,
-                            FeatureSupport.supportWindowMagnification(this));
-        }
-
-        // Register AccessibilityEventListeners
-        addEventListener(touchExplorationInterpreter);
-        addEventListener(directionNavigationInterpreter);
-        if (processorMagnification != null) {
-            addEventListener(processorMagnification);
-        }
-        addEventListener(pipeline);
-
-        touchExplorationInterpreter.addTouchExplorationActionListener(accessibilityFocusInterpreter);
-        screenStateMonitor.addScreenStateChangeListener(accessibilityFocusInterpreter);
-
-        screenStateMonitor.addScreenStateChangeListener(inputFocusInterpreter);
-
-        voiceActionMonitor = new VoiceActionMonitor(this, callStateMonitor, speechStateMonitor);
-        accessibilityEventProcessor.setVoiceActionMonitor(voiceActionMonitor);
-
-        keyEventListeners.add(inputModeManager);
-
-        menuManager =
-                new ListMenuManager(
-                        this,
-                        pipeline.getFeedbackReturner(),
-                        pipeline.getActorState(),
-                        accessibilityFocusMonitor,
-                        nodeMenuRuleProcessor,
-                        analytics);
-        voiceCommandProcessor.setListMenuManager(menuManager);
-
-        keyComboManager =
-                new KeyComboManager(
-                        this,
-                        pipeline.getFeedbackReturner(),
-                        selectorController,
-                        menuManager,
-                        fullScreenReadActor);
-
-        ringerModeAndScreenMonitor =
-                new RingerModeAndScreenMonitor(
-                        menuManager,
-                        pipeline.getFeedbackReturner(),
-                        proximitySensorListener,
-                        callStateMonitor,
-                        this);
-        accessibilityEventProcessor.setRingerModeAndScreenMonitor(ringerModeAndScreenMonitor);
-
-        // Only use speak-pass talkback-preference on android O+.
-        if (FeatureSupport.useSpeakPasswordsServicePref()) {
-            headphoneStateMonitor = new HeadphoneStateMonitor(this);
-            speakPasswordsManager =
-                    new SpeakPasswordsManager(this, headphoneStateMonitor, globalVariables);
-        }
-
-        ProcessorVolumeStream processorVolumeStream =
-                new ProcessorVolumeStream(pipeline.getActorState(), this);
-        addEventListener(processorVolumeStream);
-        keyEventListeners.add(processorVolumeStream);
-
-        gestureController =
-                new GestureController(
-                        this,
-                        pipeline.getFeedbackReturner(),
-                        pipeline.getActorState(),
-                        menuManager,
-                        selectorController,
-                        accessibilityFocusMonitor,
-                        gestureShortcutMapping);
-
-        audioPlaybackMonitor = new AudioPlaybackMonitor(this);
-
-        // Add event processors. These will process incoming AccessibilityEvents
-        // in the order they are added.
-        eventFilter = new EventFilter(compositor, this, touchMonitor, globalVariables);
-        eventFilter.setVoiceActionDelegate(voiceActionMonitor);
-        eventFilter.setAccessibilityFocusEventInterpreter(accessibilityFocusInterpreter);
-        ActorStateProvider actorStateProvider =
-                new ActorStateProvider() {
-                    @Override
-                    public boolean resettingNodeCursor() {
-                        return globalVariables.resettingNodeCursor();
-                    }
-                };
-        PreferenceProvider preferenceProvider =
-                new PreferenceProvider() {
-                    @Override
-                    public boolean shouldSpeakPasswords() {
-                        return globalVariables.shouldSpeakPasswords();
-                    }
-                };
-        textEventInterpreter =
-                new TextEventInterpreter(
-                        this,
-                        textCursorTracker,
-                        directionNavigationActor.state,
-                        inputModeManager,
-                        new TextEventHistory(),
-                        editTextActionHistory.provider,
-                        actorStateProvider,
-                        preferenceProvider,
-                        voiceActionMonitor);
-        processorEventQueue = new ProcessorEventQueue(eventFilter, textEventInterpreter);
-
-        addEventListener(processorEventQueue);
-        addEventListener(processorPhoneticLetters);
-
-        // Create window event interpreter and announcer.
-        processorScreen =
-                new ProcessorScreen(
-                        this,
-                        processorHints,
-                        keyComboManager,
-                        focusFinder,
-                        gestureShortcutMapping,
-                        pipeline.getFeedbackReturner());
-        globalVariables.setWindowsDelegate(processorScreen.getWindowEventInterpreter());
-        screenStateMonitor.setWindowsDelegate(processorScreen.getWindowEventInterpreter());
-        addEventListener(processorScreen);
-
-        // Monitor window transition status by registering listeners.
-        if (processorScreen != null && processorScreen.getWindowEventInterpreter() != null) {
-            processorScreen.getWindowEventInterpreter().addListener(menuManager);
-            processorScreen.getWindowEventInterpreter().addListener(screenStateMonitor);
-            processorScreen.getWindowEventInterpreter().addListener(uiChangeEventInterpreter);
-            processorScreen.getWindowEventInterpreter().addListener(imageCaptioner);
-        }
-
-        processorCursorState =
-                new ProcessorCursorState(this, pipeline.getFeedbackReturner(), globalVariables);
-        processorPermissionsDialogs =
-                new ProcessorPermissionDialogs(
-                        this, pipeline.getActorState(), pipeline.getFeedbackReturner());
-
-        volumeMonitor = new VolumeMonitor(pipeline.getFeedbackReturner(), this, callStateMonitor);
-
-        // TODO: Move this into the custom label manager code
-        packageReceiver = new PackageRemovalReceiver();
-
-        addEventListener(new ProcessorGestureVibrator(pipeline.getFeedbackReturner()));
-
-        universalSearchManager =
-                new UniversalSearchManager(
-                        pipeline.getFeedbackReturner(),
-                        ringerModeAndScreenMonitor,
-                        processorScreen.getWindowEventInterpreter());
-
-<<<<<<< HEAD
-        keyEventListeners.add(keyComboManager);
-        serviceStateListeners.add(keyComboManager);
-=======
+    }
+
+    return analytics;
+  }
+
   @VisibleForTesting
   public ImageCaptioner getImageCaptioner() {
     if (imageCaptioner == null) {
@@ -2314,278 +1220,22 @@
   public TelevisionNavigationController getTelevisionNavigationController() {
     return televisionNavigationController;
   }
->>>>>>> dcddeddc
-
-        orientationMonitor = new OrientationMonitor(compositor, this);
-        orientationMonitor.addOnOrientationChangedListener(dimScreenController);
-
-        KeyboardLockMonitor keyboardLockMonitor = new KeyboardLockMonitor(compositor);
-        keyEventListeners.add(keyboardLockMonitor);
-
-        if (Build.VERSION.SDK_INT >= TelevisionNavigationController.MIN_API_LEVEL
-                && FeatureSupport.isTv(this)) {
-            televisionNavigationController =
-                    new TelevisionNavigationController(
-                            this, accessibilityFocusMonitor, pipeline.getFeedbackReturner());
-            keyEventListeners.add(televisionNavigationController);
-            televisionDPadManager = new TelevisionDPadManager(televisionNavigationController, this);
-            addEventListener(televisionDPadManager);
-        }
-
-<<<<<<< HEAD
-        brailleDisplay = new BrailleDisplay(this, talkBackForBrailleDisplay);
-
-        BrailleIme.initialize(
-                this, talkBackForBrailleIme, brailleDisplay.getBrailleDisplayForBrailleIme());
-        analytics.onTalkBackServiceStarted();
-    }
-
-    private final TalkBackForBrailleDisplay talkBackForBrailleDisplay =
-            new TalkBackForBrailleDisplay() {
-                @Override
-                public boolean performAction(ScreenReaderAction action, Object... args) {
-                    // TODO: implement the screen reader actions.
-                    if (action == ScreenReaderAction.OPEN_TALKBACK_MENU) {
-                        return menuManager.showMenu(R.menu.context_menu, EVENT_ID_UNTRACKED);
-                    }
-                    return BrailleDisplayHelper.performAction(
-                            getInstance(), pipeline.getFeedbackReturner(), action, args);
-                }
-
-                @Override
-                public AccessibilityNodeInfoCompat getAccessibilityFocusNode(boolean fallbackOnRoot) {
-                    return FocusFinder.getAccessibilityFocusNode(getInstance(), fallbackOnRoot);
-                }
-
-                @Override
-                public FocusFinder createFocusFinder() {
-                    return new FocusFinder(getInstance());
-                }
-
-                @Override
-                public boolean showLabelDialog(CustomLabelAction action, AccessibilityNodeInfoCompat node) {
-                    if (action == CustomLabelAction.ADD_LABEL) {
-                        return LabelDialogManager.addLabel(
-                                getInstance(),
-                                node.getViewIdResourceName(),
-                                /* needToRestoreFocus= */ true,
-                                pipeline.getFeedbackReturner());
-                    } else if (action == CustomLabelAction.EDIT_LABEL) {
-                        return LabelDialogManager.editLabel(
-                                getInstance(),
-                                labelManager.getLabelForViewIdFromCache(node.getViewIdResourceName()).getId(),
-                                /* needToRestoreFocus= */ true,
-                                pipeline.getFeedbackReturner());
-                    }
-                    return false;
-                }
-
-                @Override
-                public CharSequence getCustomLabelText(AccessibilityNodeInfoCompat node) {
-                    Label label = labelManager.getLabelForViewIdFromCache(node.getViewIdResourceName());
-                    if (label != null) {
-                        return label.getText();
-                    }
-                    return null;
-                }
-
-                @Override
-                public boolean needsLabel(AccessibilityNodeInfoCompat node) {
-                    return labelManager.needsLabel(node);
-                }
-
-                @Override
-                public @Nullable BrailleImeForBrailleDisplay getBrailleImeForBrailleDisplay() {
-                    return brailleImeForTalkBack == null
-                            ? null
-                            : brailleImeForTalkBack.getBrailleImeForBrailleDisplay();
-                }
-
-                @Override
-                public void speak(CharSequence textToSpeak, int delayMs, SpeakOptions speakOptions) {
-                    pipeline
-                            .getFeedbackReturner()
-                            .returnFeedback(
-                                    Performance.EVENT_ID_UNTRACKED,
-                                    Feedback.speech(textToSpeak, speakOptions).setDelayMs(delayMs));
-                }
-            };
-
-    private final TalkBackForBrailleIme talkBackForBrailleIme =
-            new TalkBackForBrailleIme() {
-                @Override
-                public void onBrailleImeActivated(
-                        BrailleImeForTalkBack brailleImeForTalkBack,
-                        boolean disableEbt,
-                        boolean usePassThrough,
-                        Region passThroughRegion) {
-                    isBrailleKeyboardActivated = true;
-                    TalkBackService.this.brailleImeForTalkBack = brailleImeForTalkBack;
-                    if (usePassThrough) {
-                        pipeline
-                                .getFeedbackReturner()
-                                .returnFeedback(
-                                        Performance.EVENT_ID_UNTRACKED,
-                                        Feedback.passThroughMode(LOCK_PASS_THROUGH, passThroughRegion));
-                    } else {
-                        requestTouchExploration(!disableEbt);
-                    }
-                }
-
-                @Override
-                public void onBrailleImeInactivated(boolean usePassThrough) {
-                    if (getServiceStatus() != ServiceStatus.ON) {
-                        return;
-                    }
-                    isBrailleKeyboardActivated = false;
-                    TalkBackService.this.brailleImeForTalkBack = null;
-                    if (usePassThrough) {
-                        pipeline
-                                .getFeedbackReturner()
-                                .returnFeedback(
-                                        Performance.EVENT_ID_UNTRACKED,
-                                        Feedback.passThroughMode(LOCK_PASS_THROUGH, null));
-                    } else {
-                        boolean ebtEnabled =
-                                getBooleanPref(
-                                        R.string.pref_explore_by_touch_key, R.bool.pref_explore_by_touch_default);
-                        if (ebtEnabled) {
-                            requestTouchExploration(true);
-                        }
-                    }
-                }
-
-                @Override
-                public boolean setInputMethodEnabled() {
-                    if (FeatureSupport.supportEnableDisableIme() && getInstance() != null) {
-                        return getSoftKeyboardController()
-                                .setInputMethodEnabled(
-                                        KeyboardUtils.getImeId(getInstance(), getPackageName()),
-                                        /* enabled= */ true)
-                                == SoftKeyboardController.ENABLE_IME_SUCCESS;
-                    }
-                    return false;
-                }
-
-                @Override
-                public WindowManager getWindowManager() {
-                    return (WindowManager) getSystemService(Context.WINDOW_SERVICE);
-                }
-
-                @Override
-                public ServiceStatus getServiceStatus() {
-                    return isServiceActive() ? ServiceStatus.ON : ServiceStatus.OFF;
-                }
-
-                @Override
-                public void speak(CharSequence textToSpeak, int delayMs, SpeakOptions speakOptions) {
-                    // TODO: For uses cases where the timer is meant to re-schedule text, we
-                    // should create a centralized repeat-feedback feature, and have BrailleIme use that.
-                    pipeline
-                            .getFeedbackReturner()
-                            .returnFeedback(
-                                    Performance.EVENT_ID_UNTRACKED,
-                                    Feedback.speech(textToSpeak, speakOptions).setDelayMs(delayMs));
-                }
-
-                @Override
-                public void interruptSpeak() {
-                    interruptAllFeedback(false);
-                }
-
-                @Override
-                public void playSound(int resId, int delayMs) {
-                    pipeline
-                            .getFeedbackReturner()
-                            .returnFeedback(
-                                    Performance.EVENT_ID_UNTRACKED, Feedback.sound(resId).setDelayMs(delayMs));
-                }
-
-                @Override
-                public void disableSilenceOnProximity() {
-                    proximitySensorListener.setSilenceOnProximity(false);
-                }
-
-                @Override
-                public void restoreSilenceOnProximity() {
-                    reloadSilenceOnProximity();
-                }
-
-                @Override
-                public boolean isContextMenuExist() {
-                    return menuManager.isMenuExist();
-                }
-
-                @Override
-                public boolean isVibrationFeedbackEnabled() {
-                    return FeatureSupport.isVibratorSupported(getApplicationContext())
-                            && getBooleanPref(R.string.pref_vibration_key, R.bool.pref_vibration_default);
-                }
-
-                @Override
-                public boolean shouldAnnounceCharacter() {
-                    @KeyboardEchoType
-                    int echoType =
-                            brailleDisplay
-                                    .getBrailleDisplayForBrailleIme()
-                                    .isBrailleDisplayConnectedAndNotSuspended()
-                                    ? readPhysicalKeyboardEcho()
-                                    : readOnScreenKeyboardEcho();
-                    return echoType == PREF_ECHO_CHARACTERS || echoType == PREF_ECHO_CHARACTERS_AND_WORDS;
-                }
-
-                @Override
-                public boolean shouldSpeakPassword() {
-                    return globalVariables.shouldSpeakPasswords();
-                }
-
-                @Override
-                public boolean shouldUseCharacterGranularity() {
-                    CursorGranularity granularity =
-                            directionNavigationActorStateReader.getCurrentGranularity();
-                    return granularity == CursorGranularity.CHARACTER || !granularity.isMicroGranularity();
-                }
-
-                @Override
-                public void moveCursorForward() {
-                    if (directionNavigationActorStateReader.getCurrentGranularity().isMicroGranularity()) {
-                        selectorController.adjustSelectedSetting(EVENT_ID_UNTRACKED, /* isNext= */ true);
-                    }
-                }
-
-                @Override
-                public void moveCursorBackward() {
-                    if (directionNavigationActorStateReader.getCurrentGranularity().isMicroGranularity()) {
-                        selectorController.adjustSelectedSetting(EVENT_ID_UNTRACKED, /* isNext= */ false);
-                    }
-                }
-            };
-
-    @Compositor.Flavor
-    public int getCompositorFlavor() {
-        if (FeatureSupport.isArc()) {
-            return Compositor.FLAVOR_ARC;
-        } else if (FeatureSupport.isTv(this)) {
-            return Compositor.FLAVOR_TV;
-        } else {
-            return Compositor.FLAVOR_NONE;
-        }
-    }
-
-    public UniversalSearchManager getUniversalSearchManager() {
-        return universalSearchManager;
-    }
-
-    @VisibleForTesting
-    public SpeechLanguage getSpeechLanguage() {
-        return speechLanguage;
-    }
-
-    // Gets the user preferred locale changed using language switcher.
-    public Locale getUserPreferredLocale() {
-        return compositor.getUserPreferredLanguage();
-    }
-=======
+
+  @VisibleForTesting
+  public TextCursorTracker getTextCursorTracker() {
+    return textCursorTracker;
+  }
+
+  @VisibleForTesting
+  public RingerModeAndScreenMonitor getRingerModeAndScreenMonitor() {
+    return ringerModeAndScreenMonitor;
+  }
+
+  @VisibleForTesting
+  public GlobalVariables getGlobalVariables() {
+    return globalVariables;
+  }
+
   @VisibleForTesting
   IpcClientCallback getIpcClientCallback() {
     return ipcClientCallback;
@@ -2623,70 +1273,32 @@
   public void onInterrupt() {
     interruptAllFeedback(/* stopTtsSpeechCompletely= */ false);
   }
->>>>>>> dcddeddc
-
-    // Sets the user preferred locale changed using language switcher.
-    private void setUserPreferredLocale(Locale locale) {
-        compositor.setUserPreferredLanguage(locale);
-    }
-
-    public ListMenuManager getMenuManager() {
-        return menuManager;
-    }
-
-    /**
-     * Registers listeners, sets service info, loads preferences. This should be called from {@link
-     * #onServiceConnected} and when TalkBack resumes from a suspended state.
-     */
-    private void resumeInfrastructure() {
-
-        // Load log-level preference early, so that we can log it and use it during startup.
-        reloadPreferenceLogLevel();
-        // Log meta-data about service, disregarding log-level pref, in 1 line for easy log filtering.
-        if (Log.isLoggable(TAG, Log.INFO)) {
-            Log.i(
-                    TAG,
-                    "resumeInfrastructure() android Build.VERSION.SDK_INT="
-                            + Build.VERSION.SDK_INT
-                            + " talkback getVersionName="
-                            + PackageManagerUtils.getVersionName(this)
-                            + " LogUtils.getLogLevel="
-                            + LogUtils.getLogLevel()
-                            + " utils.BuildConfig.DEBUG="
-                            + com.google.android.accessibility.utils.BuildConfig.DEBUG);
-        }
-
-        if (isServiceActive()) {
-            LogUtils.e(TAG, "Attempted to resume while not suspended");
-            return;
-        }
-
-        setServiceState(ServiceStateListener.SERVICE_STATE_ACTIVE);
-        stopForeground(true);
-
-<<<<<<< HEAD
-        AccessibilityServiceInfo info = getServiceInfo();
-        if (info == null) {
-            LogUtils.e(TAG, "Fail to get service flag!");
-        } else {
-            info.flags |= ExperimentalUtils.getAdditionalTalkBackServiceFlags();
-            if (FeatureSupport.isMultiFingerGestureSupported()) {
-                info.flags |=
-                        AccessibilityServiceInfo.FLAG_REQUEST_MULTI_FINGER_GESTURES
-                                | AccessibilityServiceInfo.FLAG_REQUEST_2_FINGER_PASSTHROUGH;
-                resetTouchExplorePassThrough();
-            } else {
-                info.flags &=
-                        ~(AccessibilityServiceInfo.FLAG_REQUEST_MULTI_FINGER_GESTURES
-                                | AccessibilityServiceInfo.FLAG_REQUEST_2_FINGER_PASSTHROUGH);
-            }
-            if (GestureReporter.ENABLED) {
-                info.flags |= AccessibilityServiceInfo.FLAG_SEND_MOTION_EVENTS;
-            }
-            info.notificationTimeout = 0;
-            if (BuildVersionUtils.isAtLeastQ()) {
-                info.setInteractiveUiTimeoutMillis(DEFAULT_INTERACTIVE_UI_TIMEOUT_MILLIS);
-=======
+
+  @Override
+  public boolean isAudioPlaybackActive() {
+    return voiceActionMonitor.isAudioPlaybackActive();
+  }
+
+  @Override
+  public boolean isMicrophoneActiveAndHeadphoneOff() {
+    return voiceActionMonitor.isMicrophoneActiveAndHeadphoneOff();
+  }
+
+  @Override
+  public boolean isSsbActiveAndHeadphoneOff() {
+    return voiceActionMonitor.isSsbActiveAndHeadphoneOff();
+  }
+
+  @Override
+  public boolean isPhoneCallActive() {
+    return voiceActionMonitor.isPhoneCallActive();
+  }
+
+  @Override
+  public void onSpeakingForcedFeedback() {
+    voiceActionMonitor.onSpeakingForcedFeedback();
+  }
+
   private @Nullable Locale localeByName(String localeName) {
     @Nullable Set<Voice> voices = speechController.getVoices();
     if (localeName == null || voices == null) {
@@ -2731,6 +1343,11 @@
   @Override
   protected void onServiceConnected() {
     LogUtils.v(TAG, "System bound to service.");
+
+      // INFO: TalkBack For Developers modification
+      AdbReceiver.registerAdbReceiver(this);
+      // ------------------------------------------
+
     primesController = new PrimesController();
     primesController.initialize(getApplication());
     primesController.startTimer(TimerAction.START_UP);
@@ -2878,53 +1495,9 @@
               // Preceding event handling frequently initiates a framework action, which in turn
               // cascades a focus event, which in turn generates feedback.
               perf.onHandlerDone(eventId);
->>>>>>> dcddeddc
             }
-
-<<<<<<< HEAD
-            // Ensure the initial touch exploration request mode is correct.
-            if (supportsTouchScreen
-                    && getBooleanPref(
-                    R.string.pref_explore_by_touch_key, R.bool.pref_explore_by_touch_default)) {
-                info.flags |= AccessibilityServiceInfo.FLAG_REQUEST_TOUCH_EXPLORATION_MODE;
-            }
-
-            LogUtils.v(TAG, "Accessibility Service flag set: 0x%X", info.flags);
-            setServiceInfo(info);
-        }
-
-        if (callStateMonitor != null) {
-            if (!isFirstTimeUser()) {
-                callStateMonitor.requestPhonePermissionIfNeeded(prefs);
-            }
-            callStateMonitor.startMonitoring();
-        }
-
-        if (voiceActionMonitor != null) {
-            voiceActionMonitor.onResumeInfrastructure();
-        }
-
-        if (audioPlaybackMonitor != null) {
-            audioPlaybackMonitor.onResumeInfrastructure();
-        }
-
-        if (ringerModeAndScreenMonitor != null) {
-            registerReceiver(ringerModeAndScreenMonitor, ringerModeAndScreenMonitor.getFilter());
-            // It could now be confused with the current screen state
-            ringerModeAndScreenMonitor.updateScreenState();
-        }
-
-        if (headphoneStateMonitor != null) {
-            headphoneStateMonitor.startMonitoring();
-        }
-
-        if (volumeMonitor != null) {
-            registerReceiver(volumeMonitor, volumeMonitor.getFilter());
-            if (FeatureSupport.hasAccessibilityAudioStream(this)) {
-                // Cache the initial volume in case that the volume is never changed during runtime.
-                volumeMonitor.cacheAccessibilityStreamVolume();
-            }
-=======
+          }
+
           @Override
           public void onGestureDetectionAvailabilityChanged(boolean available) {
             LogUtils.v(
@@ -2955,6 +1528,7 @@
     }
     speechStateMonitor = new SpeechStateMonitor();
     diagnosticOverlayController = new DiagnosticOverlayControllerImpl(this);
+      devInfoOverlayController = new DevInfoOverlayController(this);
 
     gestureShortcutMapping = new GestureShortcutMapping(this);
 
@@ -3149,6 +1723,7 @@
             proximitySensorListener,
             speechController,
             diagnosticOverlayController,
+            devInfoOverlayController,
             compositor,
             userInterface);
 
@@ -3461,13 +2036,9 @@
         @Override
         public boolean isTouchInteracting() {
           return isBrailleImeTouchInteracting();
->>>>>>> dcddeddc
         }
-
-<<<<<<< HEAD
-        if (batteryMonitor != null) {
-            registerReceiver(batteryMonitor, batteryMonitor.getFilter());
-=======
+      };
+
   private final SelectorController.SelectorEventNotifier selectorEventNotifier =
       new SelectorEventNotifier() {
         @Override
@@ -3475,118 +2046,9 @@
           if (brailleDisplay != null) {
             brailleDisplay.onReadingControlChanged(message);
           }
->>>>>>> dcddeddc
         }
       };
 
-<<<<<<< HEAD
-        if (packageReceiver != null) {
-            registerReceiver(packageReceiver, packageReceiver.getFilter());
-            if (labelManager != null) {
-                labelManager.ensureDataConsistency();
-            }
-        }
-
-        prefs.registerOnSharedPreferenceChangeListener(sharedPreferenceChangeListener);
-        prefs.registerOnSharedPreferenceChangeListener(analytics);
-
-        if (processorMagnification != null) {
-            processorMagnification.onResumeInfrastructure();
-        }
-
-        if ((fingerprintGestureCallback != null) && (getFingerprintGestureController() != null)) {
-            getFingerprintGestureController()
-                    .registerFingerprintGestureCallback(fingerprintGestureCallback, null);
-        }
-
-        reloadPreferences();
-
-        dimScreenController.resume();
-
-        inputFocusInterpreter.initLastEditableFocusForGlobalVariables();
-
-        if (brailleImeForTalkBack != null) {
-            brailleImeForTalkBack.onTalkBackResumed();
-        }
-        brailleDisplay.start();
-    }
-
-    @Override
-    public void unregisterReceiver(BroadcastReceiver receiver) {
-        try {
-            if (receiver != null) {
-                super.unregisterReceiver(receiver);
-            }
-        } catch (IllegalArgumentException e) {
-            LogUtils.e(
-                    TAG,
-                    "Do not unregister receiver as it was never registered: "
-                            + receiver.getClass().getSimpleName());
-        }
-    }
-
-    private void unregisterReceivers(BroadcastReceiver... receivers) {
-        if (receivers == null) {
-            return;
-        }
-        for (BroadcastReceiver receiver : receivers) {
-            unregisterReceiver(receiver);
-        }
-    }
-
-    /**
-     * Registers listeners, sets service info, loads preferences. This should be called from {@link
-     * #onServiceConnected} and when TalkBack resumes from a suspended state.
-     */
-    private void suspendInfrastructure() {
-        if (!isServiceActive()) {
-            LogUtils.e(TAG, "Attempted to suspend while already suspended");
-            return;
-        }
-
-        setServiceState(ServiceStateListener.SERVICE_STATE_SHUTTING_DOWN);
-
-        if (callStateMonitor != null) {
-            callStateMonitor.stopMonitoring();
-        }
-
-        if (voiceActionMonitor != null) {
-            voiceActionMonitor.onSuspendInfrastructure();
-        }
-
-        if (audioPlaybackMonitor != null) {
-            audioPlaybackMonitor.onSuspendInfrastructure();
-        }
-
-        dimScreenController.suspend();
-
-        interruptAllFeedback(/* stopTtsSpeechCompletely */ false);
-
-        // Some apps depend on these being set to false when TalkBack is disabled.
-        if (supportsTouchScreen) {
-            requestTouchExploration(false);
-        }
-
-        prefs.unregisterOnSharedPreferenceChangeListener(sharedPreferenceChangeListener);
-        prefs.unregisterOnSharedPreferenceChangeListener(analytics);
-
-        unregisterReceivers(ringerModeAndScreenMonitor, batteryMonitor, packageReceiver, volumeMonitor);
-
-        if (volumeMonitor != null) {
-            volumeMonitor.releaseControl();
-        }
-
-        if (headphoneStateMonitor != null) {
-            headphoneStateMonitor.stopMonitoring();
-        }
-
-        // Remove any pending notifications that shouldn't persist.
-        final NotificationManager nm = (NotificationManager) getSystemService(NOTIFICATION_SERVICE);
-        nm.cancelAll();
-
-        if (processorMagnification != null) {
-            processorMagnification.onSuspendInfrastructure();
-=======
   private final DimScreenNotifier dimScreenNotifier =
       new DimScreenNotifier() {
         @Override
@@ -3601,20 +2063,9 @@
           if (getBrailleImeForTalkBack() != null) {
             getBrailleImeForTalkBack().onScreenBright();
           }
->>>>>>> dcddeddc
         }
       };
 
-<<<<<<< HEAD
-        if ((fingerprintGestureCallback != null) && (getFingerprintGestureController() != null)) {
-            getFingerprintGestureController()
-                    .unregisterFingerprintGestureCallback(fingerprintGestureCallback);
-        }
-
-        if (FeatureSupport.isFingerprintGestureSupported(this)) {
-            requestServiceFlag(AccessibilityServiceInfo.FLAG_REQUEST_FINGERPRINT_GESTURES, false);
-        }
-=======
   private BrailleImeForTalkBack getBrailleImeForTalkBack() {
     return brailleImeForTalkBackProvider.getBrailleImeForTalkBack();
   }
@@ -3686,80 +2137,49 @@
               + " utils.BuildConfig.DEBUG="
               + com.google.android.accessibility.utils.BuildConfig.DEBUG);
     }
->>>>>>> dcddeddc
-
-        if (brailleImeForTalkBack != null) {
-            brailleImeForTalkBack.onTalkBackSuspended();
-        }
-        brailleDisplay.stop();
-    }
-
-    /**
-     * Shuts down the infrastructure in case it has been initialized.
-     */
-    private void shutdownInfrastructure() {
-        setServiceState(ServiceStateListener.SERVICE_STATE_SHUTTING_DOWN);
-        // we put it first to be sure that screen dimming would be removed even if code bellow
-        // will crash by any reason. Because leaving user with dimmed screen is super bad
-        // We check the instance against null to prevent the premature service destroy (aka destroy
-        // before connected).
-        if (dimScreenController != null) {
-            dimScreenController.shutdown();
-        }
-
-        if (fullScreenReadActor != null) {
-            fullScreenReadActor.shutdown();
-        }
-
-        if (labelManager != null) {
-            labelManager.shutdown();
-        }
-
-        if (imageCaptioner != null) {
-            imageCaptioner.shutdown();
-        }
-
-<<<<<<< HEAD
-        if (proximitySensorListener != null) {
-            proximitySensorListener.shutdown();
-        }
-        if (feedbackController != null) {
-            feedbackController.shutdown();
-        }
-        if (pipeline != null) {
-            pipeline.shutdown();
-        }
-        if (analytics != null) {
-            analytics.onTalkBackServiceStopped();
-        }
-    }
-
-    /**
-     * Adds an event listener.
-     *
-     * @param listener The listener to add.
-     */
-    public void addEventListener(AccessibilityEventListener listener) {
-        accessibilityEventProcessor.addAccessibilityEventListener(listener);
-    }
-
-    /**
-     * Posts a {@link Runnable} to removes an event listener. This is safe to call from inside {@link
-     * AccessibilityEventListener#onAccessibilityEvent(AccessibilityEvent, EventId)}.
-     *
-     * @param listener The listener to remove.
-     */
-    public void postRemoveEventListener(final AccessibilityEventListener listener) {
-        accessibilityEventProcessor.postRemoveAccessibilityEventListener(listener);
-    }
-
-    /**
-     * Returns a boolean preference by resource id.
-     */
-    private boolean getBooleanPref(int prefKeyResId, int prefDefaultResId) {
-        return SharedPreferencesUtils.getBooleanPref(
-                prefs, getResources(), prefKeyResId, prefDefaultResId);
-=======
+
+    if (isServiceActive()) {
+      LogUtils.e(TAG, "Attempted to resume while not suspended");
+      return;
+    }
+
+    setServiceState(ServiceStateListener.SERVICE_STATE_ACTIVE);
+    stopForeground(true);
+
+    AccessibilityServiceInfo info = getServiceInfo();
+    if (info == null) {
+      LogUtils.e(TAG, "Fail to get service flag!");
+    } else {
+      info.flags |= ExperimentalUtils.getAdditionalTalkBackServiceFlags();
+      if (FeatureSupport.isMultiFingerGestureSupported()) {
+        info.flags |=
+            AccessibilityServiceInfo.FLAG_REQUEST_MULTI_FINGER_GESTURES
+                | AccessibilityServiceInfo.FLAG_REQUEST_2_FINGER_PASSTHROUGH;
+        resetTouchExplorePassThrough();
+      } else {
+        info.flags &=
+            ~(AccessibilityServiceInfo.FLAG_REQUEST_MULTI_FINGER_GESTURES
+                | AccessibilityServiceInfo.FLAG_REQUEST_2_FINGER_PASSTHROUGH);
+      }
+      if (GestureReporter.ENABLED) {
+        info.flags |= AccessibilityServiceInfo.FLAG_SEND_MOTION_EVENTS;
+      }
+      info.notificationTimeout = 0;
+      if (BuildVersionUtils.isAtLeastQ()) {
+        info.setInteractiveUiTimeoutMillis(DEFAULT_INTERACTIVE_UI_TIMEOUT_MILLIS);
+      }
+
+      // Ensure the initial touch exploration request mode is correct.
+      if (supportsTouchScreen
+          && getBooleanPref(
+              R.string.pref_explore_by_touch_key, R.bool.pref_explore_by_touch_default)) {
+        info.flags |= AccessibilityServiceInfo.FLAG_REQUEST_TOUCH_EXPLORATION_MODE;
+      }
+
+      LogUtils.v(TAG, "Accessibility Service flag set: 0x%X", info.flags);
+      setServiceInfo(info);
+    }
+
     if (callStateMonitor != null) {
       // If we need to show the tutorial, we will ask permission after completing it.
       if (!shouldShowTutorial()) {
@@ -3803,75 +2223,12 @@
 
     if (ringerModeAndScreenMonitor != null) {
       ringerModeAndScreenMonitor.startMonitoring(this);
->>>>>>> dcddeddc
-    }
-
-    /**
-     * When the device supports {@link AccessibilityService#setAnimationScale(float)}, system will
-     * determine to disable animation feature when TalkBack is on, and resume it after TalkBack is
-     * off.
-     *
-     * @param enable {@code false} to request the disable of animation, and {@code true} to resume the
-     *               animation.
-     */
-    private void enableAnimation(boolean enable) {
-        if (!FeatureSupport.supportsServiceControlOfGlobalAnimations()) {
-            return;
-        }
-        if (enable) {
-            if (prefs.contains(getString(R.string.pref_previous_global_window_animation_scale_key))) {
-                float scale =
-                        SharedPreferencesUtils.getFloatFromStringPref(
-                                prefs,
-                                getResources(),
-                                R.string.pref_previous_global_window_animation_scale_key,
-                                R.string.pref_window_animation_scale_default);
-                if (scale > ANIMATION_OFF && SettingsUtils.isAnimationDisabled(this)) {
-                    // Resume animation when the record value is meaningful (greater than zero);
-                    setAnimationScale(scale);
-                }
-                prefs
-                        .edit()
-                        .remove(getString(R.string.pref_previous_global_window_animation_scale_key))
-                        .apply();
-            }
-        } else {
-            if (!SettingsUtils.isAnimationDisabled(this)) {
-                prefs
-                        .edit()
-                        .putString(
-                                getString(R.string.pref_previous_global_window_animation_scale_key),
-                                Float.toString(
-                                        Settings.Global.getFloat(
-                                                getContentResolver(), Settings.Global.WINDOW_ANIMATION_SCALE, 1)))
-                        .apply();
-            }
-            // Disable animation;
-            setAnimationScale(ANIMATION_OFF);
-        }
-    }
-
-<<<<<<< HEAD
-    /**
-     * Reloads service preferences.
-     */
-    private void reloadPreferences() {
-        final Resources res = getResources();
-
-        LogUtils.v(
-                TAG,
-                "TalkBackService.reloadPreferences() diagnostic mode=%s",
-                PreferencesActivityUtils.isDiagnosisModeOn(prefs, res));
-
-        // Preferece to reduce window announcement delay.
-        boolean reduceDelayPref =
-                getBooleanPref(
-                        R.string.pref_reduce_window_delay_key, R.bool.pref_reduce_window_delay_default);
-        if (processorScreen != null && processorScreen.getWindowEventInterpreter() != null) {
-            processorScreen.getWindowEventInterpreter().setReduceDelayPref(reduceDelayPref);
-            enableAnimation(!reduceDelayPref);
-        }
-=======
+    }
+
+    if (headphoneStateMonitor != null) {
+      headphoneStateMonitor.startMonitoring();
+    }
+
     if (volumeMonitor != null) {
       ContextCompat.registerReceiver(
           this, volumeMonitor, volumeMonitor.getFilter(), RECEIVER_EXPORTED);
@@ -3889,233 +2246,25 @@
     if (labelManager != null) {
       labelManager.onResume(/* context= */ this);
     }
->>>>>>> dcddeddc
-
-        // If performance statistics changing enabled setting... clear collected stats.
-        boolean performanceEnabled =
-                getBooleanPref(R.string.pref_performance_stats_key, R.bool.pref_performance_stats_default);
-        Performance performance = Performance.getInstance();
-        if (performance.getEnabled() != performanceEnabled) {
-            performance.clearRecentEvents();
-            performance.clearAllStats();
-            performance.setEnabled(performanceEnabled);
-        }
-
-        boolean logOverlayEnabled =
-                PreferencesActivityUtils.getDiagnosticPref(
-                        prefs, res, R.string.pref_log_overlay_key, R.bool.pref_log_overlay_default);
-        diagnosticOverlayController.setLogOverlayEnabled(logOverlayEnabled);
-
-        boolean blockOutEnabled =
-                getBooleanPref(R.string.pref_tb4d_block_overlay_key, R.bool.pref_tb4d_overlay_block_default);
-        devInfoOverlayController.setOverlayEnabled(blockOutEnabled);
-        if (blockOutEnabled && logOverlayEnabled) {
-            diagnosticOverlayController.setLogOverlayEnabled(false);
-        }
-
-        accessibilityEventProcessor.setSpeakWhenScreenOff(
-                VerbosityPreferences.getPreferenceValueBool(
-                        prefs,
-                        res,
-                        res.getString(R.string.pref_screenoff_key),
-                        res.getBoolean(R.bool.pref_screenoff_default)));
-
-        accessibilityEventProcessor.setDumpEventMask(
-                prefs.getInt(res.getString(R.string.pref_dump_event_mask_key), 0));
-
-        reloadSilenceOnProximity();
-        reloadPreferenceLogLevel();
-
-        final boolean useSingleTap =
-                getBooleanPref(R.string.pref_single_tap_key, R.bool.pref_single_tap_default);
-        globalVariables.setUseSingleTap(useSingleTap);
-        accessibilityFocusInterpreter.setSingleTapEnabled(useSingleTap);
-        accessibilityFocusInterpreter.setTypingMethod(
-                SharedPreferencesUtils.getIntFromStringPref(
-                        prefs,
-                        res,
-                        R.string.pref_typing_confirmation_key,
-                        R.string.pref_typing_confirmation_default));
-        accessibilityFocusInterpreter.setTypingLongPressDurationMs(
-                SharedPreferencesUtils.getIntFromStringPref(
-                        prefs,
-                        res,
-                        R.string.pref_typing_long_press_duration_key,
-                        R.string.pref_typing_long_press_duration_default));
-        globalVariables.setInterpretAsEntryKey(
-                accessibilityFocusInterpreter.getTypingMethod() == FORCE_LIFT_TO_TYPE_ON_IME);
-
-        if (supportsTouchScreen && !isBrailleKeyboardActivated) {
-            // Touch exploration *must* be enabled on TVs for TalkBack to function.
-            final boolean touchExploration =
-                    (FeatureSupport.isTv(this)
-                            || getBooleanPref(
-                            R.string.pref_explore_by_touch_key, R.bool.pref_explore_by_touch_default));
-            requestTouchExploration(touchExploration);
-        }
-
-        if (FeatureSupport.isMultiFingerGestureSupported()) {
-            requestServiceFlag(
-                    AccessibilityServiceInfo.FLAG_REQUEST_MULTI_FINGER_GESTURES
-                            | AccessibilityServiceInfo.FLAG_REQUEST_2_FINGER_PASSTHROUGH,
-                    /* newValue= */ true);
-            resetTouchExplorePassThrough();
-        }
-
-        processorCursorState.onReloadPreferences(this);
-        processorPermissionsDialogs.onReloadPreferences(this);
-
-        voiceCommandProcessor.setEchoRecognizedTextEnabled(
-                PreferencesActivityUtils.getDiagnosticPref(
-                        this,
-                        R.string.pref_echo_recognized_text_speech_key,
-                        R.bool.pref_echo_recognized_text_default));
-
-        // Reload speech preferences.
-        pipeline.setOverlayEnabled(
-                PreferencesActivityUtils.getDiagnosticPref(
-                        this, R.string.pref_tts_overlay_key, R.bool.pref_tts_overlay_default));
-        pipeline.setUseIntonation(
-                VerbosityPreferences.getPreferenceValueBool(
-                        prefs,
-                        res,
-                        res.getString(R.string.pref_intonation_key),
-                        res.getBoolean(R.bool.pref_intonation_default)));
-        pipeline.setUsePunctuation(
-                getBooleanPref(R.string.pref_punctuation_key, R.bool.pref_punctuation_default));
-        @CapitalLetterHandlingMethod
-        int capLetterFeedback =
-                Integer.parseInt(
-                        VerbosityPreferences.getPreferenceValueString(
-                                prefs,
-                                res,
-                                res.getString(R.string.pref_capital_letters_key),
-                                res.getString(R.string.pref_capital_letters_default)));
-        speechController.setCapLetterFeedback(capLetterFeedback);
-        globalVariables.setGlobalSayCapital(capLetterFeedback == CAPITAL_LETTERS_TYPE_SPEAK_CAP);
-        pipeline.setSpeechPitch(
-                SharedPreferencesUtils.getFloatFromStringPref(
-                        prefs, res, R.string.pref_speech_pitch_key, R.string.pref_speech_pitch_default));
-        float speechRate =
-                SharedPreferencesUtils.getFloatFromStringPref(
-                        prefs, res, R.string.pref_speech_rate_key, R.string.pref_speech_rate_default);
-        pipeline.setSpeechRate(speechRate);
-        globalVariables.setSpeechRate(speechRate);
-        int onScreenKeyboardPref = readOnScreenKeyboardEcho();
-        textEventInterpreter.setOnScreenKeyboardEcho(onScreenKeyboardPref);
-
-        int physicalKeyboardPref = readPhysicalKeyboardEcho();
-        textEventInterpreter.setPhysicalKeyboardEcho(physicalKeyboardPref);
-
-        boolean useAudioFocus =
-                getBooleanPref(R.string.pref_use_audio_focus_key, R.bool.pref_use_audio_focus_default);
-        pipeline.setUseAudioFocus(useAudioFocus);
-        globalVariables.setUseAudioFocus(useAudioFocus);
-
-        // Speech volume is stored as int [0,100] and scaled to float [0,1].
-        if (!FeatureSupport.hasAccessibilityAudioStream(this)) {
-            pipeline.setSpeechVolume(
-                    SharedPreferencesUtils.getIntFromStringPref(
-                            prefs, res, R.string.pref_speech_volume_key, R.string.pref_speech_volume_default)
-                            / 100.0f);
-        }
-
-        if (speakPasswordsManager != null) {
-            speakPasswordsManager.onPreferencesChanged();
-        }
-
-        // Reload feedback preferences.
-        int adjustment =
-                SharedPreferencesUtils.getIntFromStringPref(
-                        prefs, res, R.string.pref_soundback_volume_key, R.string.pref_soundback_volume_default);
-        feedbackController.setVolumeAdjustment(adjustment / 100.0f);
-
-        boolean hapticEnabled =
-                FeatureSupport.isVibratorSupported(getApplicationContext())
-                        && getBooleanPref(R.string.pref_vibration_key, R.bool.pref_vibration_default);
-        feedbackController.setHapticEnabled(hapticEnabled);
-
-        boolean auditoryEnabled =
-                getBooleanPref(R.string.pref_soundback_key, R.bool.pref_soundback_default);
-        feedbackController.setAuditoryEnabled(auditoryEnabled);
-
-        if (scrollPositionInterpreter != null) {
-            scrollPositionInterpreter.setVerboseAnnouncement(
-                    VerbosityPreferences.getPreferenceValueBool(
-                            prefs,
-                            res,
-                            res.getString(R.string.pref_verbose_scroll_announcement_key),
-                            res.getBoolean(R.bool.pref_verbose_scroll_announcement_default)));
-        }
-
-        boolean isFingerprintGestureAssigned =
-                FeatureSupport.isFingerprintGestureSupported(this)
-                        && (gestureController.isFingerprintGestureAssigned(
-                        FingerprintGestureController.FINGERPRINT_GESTURE_SWIPE_UP)
-                        || gestureController.isFingerprintGestureAssigned(
-                        FingerprintGestureController.FINGERPRINT_GESTURE_SWIPE_DOWN)
-                        || gestureController.isFingerprintGestureAssigned(
-                        FingerprintGestureController.FINGERPRINT_GESTURE_SWIPE_LEFT)
-                        || gestureController.isFingerprintGestureAssigned(
-                        FingerprintGestureController.FINGERPRINT_GESTURE_SWIPE_RIGHT));
-        requestServiceFlag(
-                AccessibilityServiceInfo.FLAG_REQUEST_FINGERPRINT_GESTURES, isFingerprintGestureAssigned);
-
-        // Update compositor preferences.
-        if (compositor != null) {
-            // Update preference: speak collection info.
-            boolean speakCollectionInfo =
-                    VerbosityPreferences.getPreferenceValueBool(
-                            prefs,
-                            res,
-                            res.getString(R.string.pref_speak_container_element_positions_key),
-                            res.getBoolean(R.bool.pref_speak_container_element_positions_default));
-            globalVariables.setSpeakCollectionInfo(speakCollectionInfo);
-
-            // Update preference: speak roles.
-            boolean speakRoles =
-                    VerbosityPreferences.getPreferenceValueBool(
-                            prefs,
-                            res,
-                            res.getString(R.string.pref_speak_roles_key),
-                            res.getBoolean(R.bool.pref_speak_roles_default));
-            globalVariables.setSpeakRoles(speakRoles);
-
-            // Update preference: speak system window titles.
-            boolean speakWindowTitle =
-                    VerbosityPreferences.getPreferenceValueBool(
-                            prefs,
-                            res,
-                            res.getString(R.string.pref_speak_system_window_titles_key),
-                            res.getBoolean(R.bool.pref_speak_system_window_titles_default));
-            globalVariables.setSpeakSystemWindowTitles(speakWindowTitle);
-
-            // Update preference: description order.
-            String descriptionOrder =
-                    SharedPreferencesUtils.getStringPref(
-                            prefs, res, R.string.pref_node_desc_order_key, R.string.pref_node_desc_order_default);
-            globalVariables.setDescriptionOrder(prefValueToDescriptionOrder(res, descriptionOrder));
-
-            // Update preference: speak element IDs.
-            boolean speakElementIds =
-                    getBooleanPref(
-                            R.string.pref_speak_element_ids_key, R.bool.pref_speak_element_ids_default);
-            globalVariables.setSpeakElementIds(speakElementIds);
-
-            // Update preference: speak usage hints.
-            boolean speakUsageHints =
-                    VerbosityPreferences.getPreferenceValueBool(
-                            prefs,
-                            res,
-                            res.getString(R.string.pref_a11y_hints_key),
-                            res.getBoolean(R.bool.pref_a11y_hints_default));
-            globalVariables.setUsageHintEnabled(speakUsageHints);
-        }
-
-<<<<<<< HEAD
-        FocusIndicatorUtils.applyFocusAppearancePreference(this, prefs, res);
-    }
-=======
+
+    prefs.registerOnSharedPreferenceChangeListener(sharedPreferenceChangeListener);
+    prefs.registerOnSharedPreferenceChangeListener(analytics);
+
+    if (processorMagnification != null) {
+      processorMagnification.onResumeInfrastructure();
+    }
+
+    if ((fingerprintGestureCallback != null) && (getFingerprintGestureController() != null)) {
+      getFingerprintGestureController()
+          .registerFingerprintGestureCallback(fingerprintGestureCallback, null);
+    }
+
+    reloadPreferences();
+
+    dimScreenController.resume();
+
+    inputFocusInterpreter.initLastEditableFocusForGlobalVariables();
+
     gestureDetectionFeatureFlag = FeatureFlagReader.useTalkbackGestureDetection(this);
 
     if (getBrailleImeForTalkBack() != null) {
@@ -4130,63 +2279,42 @@
     }
     IpcService.setClientCallback(ipcClientCallback);
   }
->>>>>>> dcddeddc
-
-    private int readOnScreenKeyboardEcho() {
-        return Integer.parseInt(
-                VerbosityPreferences.getPreferenceValueString(
-                        prefs,
-                        getResources(),
-                        getResources().getString(R.string.pref_keyboard_echo_on_screen_key),
-                        getResources().getString(R.string.pref_keyboard_echo_default)));
-    }
-
-    private int readPhysicalKeyboardEcho() {
-        return Integer.parseInt(
-                VerbosityPreferences.getPreferenceValueString(
-                        prefs,
-                        getResources(),
-                        getResources().getString(R.string.pref_keyboard_echo_physical_key),
-                        getResources().getString(R.string.pref_keyboard_echo_default)));
-    }
-
-    private void reloadPreferenceLogLevel() {
-        LogUtils.setLogLevel(
-                SharedPreferencesUtils.getIntFromStringPref(
-                        prefs, getResources(), R.string.pref_log_level_key, R.string.pref_log_level_default));
-        enforceDiagnosisModeLogging();
-    }
-
-    private void enforceDiagnosisModeLogging() {
-        if ((LogUtils.getLogLevel() != Log.VERBOSE)
-                && PreferencesActivityUtils.isDiagnosisModeOn(prefs, getResources())) {
-            LogUtils.setLogLevel(Log.VERBOSE);
-        }
-    }
-
-    private void reloadSilenceOnProximity() {
-        final boolean silenceOnProximity =
-                getBooleanPref(R.string.pref_proximity_key, R.bool.pref_proximity_default);
-        proximitySensorListener.setSilenceOnProximity(silenceOnProximity);
-    }
-
-<<<<<<< HEAD
-    @Compositor.DescriptionOrder
-    private static int prefValueToDescriptionOrder(Resources resources, String value) {
-        if (TextUtils.equals(
-                value, resources.getString(R.string.pref_node_desc_order_value_role_name_state_pos))) {
-            return Compositor.DESC_ORDER_ROLE_NAME_STATE_POSITION;
-        } else if (TextUtils.equals(
-                value, resources.getString(R.string.pref_node_desc_order_value_state_name_role_pos))) {
-            return Compositor.DESC_ORDER_STATE_NAME_ROLE_POSITION;
-        } else if (TextUtils.equals(
-                value, resources.getString(R.string.pref_node_desc_order_value_name_role_state_pos))) {
-            return Compositor.DESC_ORDER_NAME_ROLE_STATE_POSITION;
-        } else {
-            LogUtils.e(TAG, "Unhandled description order preference value \"%s\"", value);
-            return Compositor.DESC_ORDER_STATE_NAME_ROLE_POSITION;
-        }
-=======
+
+  @Override
+  public void unregisterReceiver(BroadcastReceiver receiver) {
+    try {
+      if (receiver != null) {
+        super.unregisterReceiver(receiver);
+      }
+    } catch (IllegalArgumentException e) {
+      LogUtils.e(
+          TAG,
+          "Do not unregister receiver as it was never registered: "
+              + receiver.getClass().getSimpleName());
+    }
+  }
+
+  private void unregisterReceivers(BroadcastReceiver... receivers) {
+    if (receivers == null) {
+      return;
+    }
+    for (BroadcastReceiver receiver : receivers) {
+      unregisterReceiver(receiver);
+    }
+  }
+
+  /**
+   * Registers listeners, sets service info, loads preferences. This should be called from {@link
+   * #onServiceConnected} and when TalkBack resumes from a suspended state.
+   */
+  private void suspendInfrastructure() {
+    if (!isServiceActive()) {
+      LogUtils.e(TAG, "Attempted to suspend while already suspended");
+      return;
+    }
+
+    setServiceState(ServiceStateListener.SERVICE_STATE_SHUTTING_DOWN);
+
     if (displayMonitor != null) {
       displayMonitor.stopMonitoring();
     }
@@ -4205,171 +2333,63 @@
 
     if (callStateMonitor != null) {
       callStateMonitor.stopMonitoring();
->>>>>>> dcddeddc
-    }
-
-    /**
-     * Attempts to return the state of touch exploration.
-     *
-     * <p>Should only be called if {@link #supportsTouchScreen} is true.
-     *
-     * @return {@code true} if touch exploration is enabled, {@code false} if touch exploration is
-     * disabled or {@code null} if we couldn't get the state of touch exploration.
-     */
-    private @Nullable Boolean isTouchExplorationEnabled() {
-        final AccessibilityServiceInfo info = getServiceInfo();
-        if (info == null) {
-            LogUtils.e(TAG, "Failed to read touch exploration request state, service info was null");
-            return null;
-        }
-
-        return ((info.flags & AccessibilityServiceInfo.FLAG_REQUEST_TOUCH_EXPLORATION_MODE) != 0);
-    }
-
-    /**
-     * Attempts to change the state of touch exploration.
-     *
-     * <p>Should only be called if {@link #supportsTouchScreen} is true.
-     *
-     * @param requestedState {@code true} to request exploration.
-     * @return {@code true} if touch exploration is now enabled, {@code false} if touch exploration is
-     * now disabled or {@code null} if we couldn't get the state of touch exploration which means
-     * no change to touch exploration state occurred.
-     */
-    private @Nullable Boolean requestTouchExploration(boolean requestedState) {
-        requestServiceFlag(
-                AccessibilityServiceInfo.FLAG_REQUEST_TOUCH_EXPLORATION_MODE, requestedState);
-        return isTouchExplorationEnabled();
-    }
-
-<<<<<<< HEAD
-    /**
-     * Attempts to change the service info flag.
-     *
-     * @param flags    to specify the service flags to change.
-     * @param newValue {@code true} to request service flag change.
-     */
-    private void requestServiceFlag(int flags, boolean newValue) {
-        final AccessibilityServiceInfo info = getServiceInfo();
-        if (info == null) {
-            return;
-        }
-
-        // No need to make changes if
-        // 1. newValue is true and current value of the requested flags are all set, or
-        // 2. newValue is false and current value of the requested flags are all clear.
-        boolean noChange = newValue ? ((info.flags & flags) == flags) : ((info.flags & flags) == 0);
-        if (noChange) {
-            return;
-        }
-=======
+    }
+
+    if (voiceActionMonitor != null) {
+      voiceActionMonitor.onSuspendInfrastructure();
+    }
+
+    if (audioPlaybackMonitor != null) {
+      audioPlaybackMonitor.onSuspendInfrastructure();
+    }
+
     if (inputMethodMonitor != null) {
       inputMethodMonitor.onSuspendInfrastructure();
     }
 
     dimScreenController.suspend();
->>>>>>> dcddeddc
-
-        if (newValue) {
-            info.flags |= flags;
-        } else {
-            info.flags &= ~flags;
-        }
-
-        LogUtils.v(TAG, "Accessibility Service flag changed: 0x%X", info.flags);
-        setServiceInfo(info);
-    }
-
-    /**
-     * Launches the touch exploration tutorial if necessary.
-     *
-     * @return {@code true} if the tutorial is launched successfully.
-     */
-    public boolean showTutorialIfNecessary() {
-        if (FeatureSupport.isArc() || FeatureSupport.isTv(getApplicationContext())) {
-            return false;
-        }
-
-<<<<<<< HEAD
-        boolean isDeviceProvisioned =
-                Settings.Secure.getInt(getContentResolver(), Settings.Global.DEVICE_PROVISIONED, 1) != 0;
-=======
+
+    interruptAllFeedback(/* stopTtsSpeechCompletely */ false);
+
+    // Some apps depend on these being set to false when TalkBack is disabled.
+    if (supportsTouchScreen) {
+      requestTouchExploration(false);
+    }
+
+    prefs.unregisterOnSharedPreferenceChangeListener(sharedPreferenceChangeListener);
+    prefs.unregisterOnSharedPreferenceChangeListener(analytics);
+
     unregisterReceivers(batteryMonitor, volumeMonitor);
 
     if (labelManager != null) {
       labelManager.onSuspend(/* context= */ this);
     }
->>>>>>> dcddeddc
-
-        if (isDeviceProvisioned && !isFirstTimeUser()) {
-            return false;
-        }
-
-        final int touchscreenState = getResources().getConfiguration().touchscreen;
-
-        if (touchscreenState != Configuration.TOUCHSCREEN_NOTOUCH && supportsTouchScreen) {
-            startActivity(TutorialInitiator.createFirstRunTutorialIntent(getApplicationContext()));
-            prefs.edit().putBoolean(PREF_FIRST_TIME_USER, false).apply();
-            return true;
-        }
-
-        return false;
-    }
-
-    private boolean isFirstTimeUser() {
-        return prefs.getBoolean(PREF_FIRST_TIME_USER, true);
-    }
-
-    /**
-     * Reloads preferences whenever their values change.
-     */
-    private final OnSharedPreferenceChangeListener sharedPreferenceChangeListener =
-            new OnSharedPreferenceChangeListener() {
-                @Override
-                public void onSharedPreferenceChanged(SharedPreferences prefs, String key) {
-                    LogUtils.d(TAG, "A shared preference changed: %s", key);
-                    if (getResources()
-                            .getString(R.string.pref_previous_global_window_animation_scale_key)
-                            .equals(key)) {
-                        // The stored animation factor is no related to TalkBack Settings at all. We skip to
-                        // reloadPreferences to avoid the additional of Talkback re-configuration.
-                        return;
-                    }
-                    reloadPreferences();
-                }
-            };
-
-<<<<<<< HEAD
-    /**
-     * Called when the training page is switched.
-     *
-     * <p>This method should only be called by {@link IpcService}, which is the only class that can
-     * provide the ipcService argument.
-     */
-    public static void handleTrainingPageSwitched(IpcService ipcService, @NonNull PageId pageId) {
-        if (ipcService == null) {
-            return;
-        }
-
-        @Nullable TalkBackService talkBackService = TalkBackService.getInstance();
-        if (talkBackService == null) {
-            return;
-        }
-
-        @Nullable GestureController gestureController = talkBackService.gestureController;
-        if (gestureController != null) {
-            @Nullable PageConfig pageConfig = PageConfig.getPage(pageId);
-            gestureController.setCaptureGestureIdToAnnouncements(
-                    pageConfig == null ? ImmutableMap.of() : pageConfig.getCaptureGestureIdToAnnouncements());
-        }
-
-        // Request phone permission after TalkBack tutorial is finished.
-        @Nullable CallStateMonitor callStateMonitor = talkBackService.callStateMonitor;
-        @Nullable SharedPreferences prefs = talkBackService.prefs;
-        if (callStateMonitor != null && prefs != null && pageId == PAGE_ID_FINISHED) {
-            callStateMonitor.requestPhonePermissionIfNeeded(prefs);
-        }
-=======
+
+    if (volumeMonitor != null) {
+      volumeMonitor.releaseControl();
+    }
+
+    if (headphoneStateMonitor != null) {
+      headphoneStateMonitor.stopMonitoring();
+    }
+
+    // Remove any pending notifications that shouldn't persist.
+    final NotificationManager nm = (NotificationManager) getSystemService(NOTIFICATION_SERVICE);
+    nm.cancelAll();
+
+    if (processorMagnification != null) {
+      processorMagnification.onSuspendInfrastructure();
+    }
+
+    if ((fingerprintGestureCallback != null) && (getFingerprintGestureController() != null)) {
+      getFingerprintGestureController()
+          .unregisterFingerprintGestureCallback(fingerprintGestureCallback);
+    }
+
+    if (FeatureSupport.isFingerprintGestureSupported(this)) {
+      requestServiceFlag(AccessibilityServiceInfo.FLAG_REQUEST_FINGERPRINT_GESTURES, false);
+    }
+
     TalkbackServiceStateNotifier.getInstance().notifyTalkBackServiceStateChanged(false);
 
     if (getBrailleImeForTalkBack() != null) {
@@ -4393,119 +2413,46 @@
     // before connected).
     if (dimScreenController != null) {
       dimScreenController.shutdown();
->>>>>>> dcddeddc
-    }
-
-    public void onLockedBootCompleted(EventId eventId) {
-        if (serviceState == ServiceStateListener.SERVICE_STATE_INACTIVE) {
-            // onServiceConnected has not completed yet. We need to defer the boot completion
-            // callback until after onServiceConnected has run.
-            lockedBootCompletedPending = true;
-        } else {
-            // onServiceConnected has already completed, so we should run the callback now.
-            onLockedBootCompletedInternal();
-        }
-    }
-
-    private void onLockedBootCompletedInternal() {
-        // Update TTS quietly.
-        // If the TTS changes here, it is probably a non-FBE TTS that didn't appear in the TTS
-        // engine list when TalkBack initialized during system boot, so we want the change to be
-        // invisible to the user.
-        pipeline.onBoot(/* quiet= */ true);
-    }
-
-    public void onUnlockedBootCompleted() {
-        // Update TTS and allow announcement.
-        // If the TTS changes here, it is probably a non-FBE TTS that is available after the user
-        // unlocks their phone. In this case, the user heard Google TTS at the lock screen, so we
-        // should let them know that we're using their preferred TTS now.
-        if (pipeline != null) {
-            // pipeline can be null if a Boot Complete event arrives in between invocations of onCreated
-            // and onServiceConnected.
-            pipeline.onBoot(/* quiet= */ false);
-        }
-
-        if (labelManager != null) {
-            labelManager.ensureLabelsLoaded();
-        }
-
-        // The invocation of installActivity() enables immediate access to code and resources of split
-        // APKs. It can be invoked even though we are a Service and not an Activity.
-        // Call SplitCompat.install after local filesystem accessible in boot process.
-        boolean splitCompatInstallSuccess = SplitCompatUtils.installActivity(this);
-
-        // In theory, the boolean returned by installActivity will be false only for API 20 or lower.
-        if (!splitCompatInstallSuccess) {
-            Log.e(TAG, "SplitCompatUtils.installActivity() failed");
-        }
-    }
-
-    @Override
-    public void uncaughtException(Thread thread, Throwable ex) {
-        try {
-            if (dimScreenController != null) {
-                dimScreenController.shutdown();
-            }
-
-            if (menuManager != null && menuManager.isMenuShowing()) {
-                menuManager.dismissAll();
-            }
-        } catch (Exception e) {
-            // Do nothing.
-        } finally {
-            if (systemUeh != null
-                    && getServiceState() != ServiceStateListener.SERVICE_STATE_SHUTTING_DOWN) {
-                systemUeh.uncaughtException(thread, ex);
-            } else {
-                // There is either no default exception handler available, or the service is in the middle
-                // of shutting down.
-                // If the service is in the middle of shutting down exceptions would cause the service to
-                // crash.
-                LogUtils.e(TAG, "Received exception while shutting down.", ex);
-            }
-        }
-    }
-
-    public void setTestingListener(TalkBackListener testingListener) {
-        accessibilityEventProcessor.setTestingListener(testingListener);
-    }
-<<<<<<< HEAD
-
-    public boolean isScreenOrientationLandscape() {
-        Configuration config = getResources().getConfiguration();
-        if (config == null) {
-            return false;
-        }
-        return config.orientation == Configuration.ORIENTATION_LANDSCAPE;
-=======
+    }
+
+    if (fullScreenReadActor != null) {
+      fullScreenReadActor.shutdown();
+    }
+
+    if (labelManager != null) {
+      labelManager.shutdown();
+    }
+
+    if (imageCaptioner != null) {
+      imageCaptioner.shutdown();
+    }
+
+    if (proximitySensorListener != null) {
+      proximitySensorListener.shutdown();
+    }
+    if (feedbackController != null) {
+      feedbackController.shutdown();
+    }
     if (keyComboManager != null) {
       keyComboManager.shutdown();
     }
     if (pipeline != null) {
       pipeline.shutdown();
->>>>>>> dcddeddc
-    }
-
-    public InputModeManager getInputModeManager() {
-        return inputModeManager;
-    }
-
-    /**
-     * Runnable to run after announcing "TalkBack off".
-     */
-    private static final class DisableTalkBackCompleteAction implements UtteranceCompleteRunnable {
-        boolean isDone = false;
-
-<<<<<<< HEAD
-        @Override
-        public void run(int status) {
-            synchronized (DisableTalkBackCompleteAction.this) {
-                isDone = true;
-                DisableTalkBackCompleteAction.this.notifyAll();
-            }
-        }
-=======
+    }
+    if (analytics != null) {
+      analytics.onTalkBackServiceStopped();
+    }
+  }
+
+  /**
+   * Adds an event listener.
+   *
+   * @param listener The listener to add.
+   */
+  public void addEventListener(AccessibilityEventListener listener) {
+    accessibilityEventProcessor.addAccessibilityEventListener(listener);
+  }
+
   /**
    * Posts a {@link Runnable} to removes an event listener. This is safe to call from inside {@link
    * AccessibilityEventListener#onAccessibilityEvent(AccessibilityEvent, EventId)}.
@@ -4599,6 +2546,15 @@
         PreferencesActivityUtils.getDiagnosticPref(
             prefs, res, R.string.pref_log_overlay_key, R.bool.pref_log_overlay_default);
     diagnosticOverlayController.setLogOverlayEnabled(logOverlayEnabled);
+
+    // INFO: TalkBack For Developers modification
+    boolean blockOutEnabled =
+            getBooleanPref(R.string.pref_tb4d_block_overlay_key, R.bool.pref_tb4d_overlay_block_default);
+    devInfoOverlayController.setOverlayEnabled(blockOutEnabled);
+    if (blockOutEnabled && logOverlayEnabled) {
+      diagnosticOverlayController.setLogOverlayEnabled(false);
+    }
+    // ----------------- TB4D -------------------
 
     accessibilityEventProcessor.setSpeakWhenScreenOff(
         VerbosityPreferences.getPreferenceValueBool(
@@ -5133,37 +3089,9 @@
         isDone = true;
         DisableTalkBackCompleteAction.this.notifyAll();
       }
->>>>>>> dcddeddc
-    }
-
-<<<<<<< HEAD
-    /**
-     * Watches the proximity sensor, and silences speech when it's triggered.
-     */
-    public class ProximitySensorListener {
-        /**
-         * Proximity sensor for implementing "shut up" functionality.
-         */
-        private @Nullable ProximitySensor proximitySensor;
-
-        private TalkBackService service;
-
-        /**
-         * Whether to use the proximity sensor to silence speech.
-         */
-        private boolean silenceOnProximity;
-
-        /**
-         * Whether or not the screen is on. This is set by RingerModeAndScreenMonitor and used by
-         * SpeechControllerImpl to determine if the ProximitySensor should be on or off.
-         */
-        private boolean screenIsOn;
-
-        public ProximitySensorListener(TalkBackService service) {
-            this.service = service;
-            screenIsOn = true;
-        }
-=======
+    }
+  }
+
   /** Notifier notifies when TalkBack state changed. */
   public static class TalkbackServiceStateNotifier {
     private final Set<TalkBackServiceStateChangeListener> serviceStateChangeListeners;
@@ -5208,181 +3136,56 @@
   public class ProximitySensorListener {
     /** Proximity sensor for implementing "shut up" functionality. */
     private @Nullable ProximitySensor proximitySensor;
->>>>>>> dcddeddc
-
-        public void shutdown() {
-            setProximitySensorState(false);
-        }
-
-        public void setScreenIsOn(boolean screenIsOn) {
-            this.screenIsOn = screenIsOn;
-
-            // The proximity sensor should always be on when the screen is on so
-            // that the proximity gesture can be used to silence all apps.
-            if (this.screenIsOn) {
-                setProximitySensorState(true);
-            }
-        }
-
-        /**
-         * Sets whether or not the proximity sensor should be used to silence speech.
-         *
-         * <p>This should be called when the user changes the state of the "silence on proximity"
-         * preference.
-         */
-        public void setSilenceOnProximity(boolean silenceOnProximity) {
-            this.silenceOnProximity = silenceOnProximity;
-
-            // Propagate the proximity sensor change.
-            setProximitySensorState(silenceOnProximity);
-        }
-
-        /**
-         * Enables/disables the proximity sensor. The proximity sensor should be disabled when not in
-         * use to save battery.
-         *
-         * <p>This is a no-op if the user has turned off the "silence on proximity" preference.
-         *
-         * @param enabled {@code true} if the proximity sensor should be enabled, {@code false}
-         *                otherwise.
-         */
-        // TODO: Rewrite for readability.
-        public void setProximitySensorState(boolean enabled) {
-            if (proximitySensor != null) {
-                // Should we be using the proximity sensor at all?
-                if (!silenceOnProximity) {
-                    proximitySensor.stop();
-                    proximitySensor = null;
-                    return;
-                }
-
-                if (!service.isInstanceActive()) {
-                    proximitySensor.stop();
-                    return;
-                }
-            } else {
-                // Do we need to initialize the proximity sensor?
-                if (enabled && silenceOnProximity) {
-                    proximitySensor = new ProximitySensor(service);
-                    proximitySensor.setProximityChangeListener(pipeline.getProximityChangeListener());
-                } else {
-                    // Since proximitySensor is null, we can return here.
-                    return;
-                }
-            }
-
-            // Manage the proximity sensor state.
-            if (enabled) {
-                proximitySensor.start();
-            } else {
-                proximitySensor.stop();
-            }
-        }
-
-        public void setProximitySensorStateByScreen() {
-            setProximitySensorState(screenIsOn);
-        }
-    }
-
-    private void resetTouchExplorePassThrough() {
-        if (FeatureSupport.supportPassthrough()) {
-            if (isBrailleKeyboardActivated) {
-                return;
-            }
-            pipeline
-                    .getFeedbackReturner()
-                    .returnFeedback(
-                            Performance.EVENT_ID_UNTRACKED, Feedback.passThroughMode(DISABLE_PASSTHROUGH));
-        }
-    }
-
-    protected boolean shouldUseTalkbackGestureDetection() {
-        // TODO: Control the feature by p/h flag.
-        if (useServiceGestureDetection == null) {
-            SharedPreferences sharedPreferences = SharedPreferencesUtils.getSharedPreferences(this);
-            useServiceGestureDetection =
-                    sharedPreferences.getBoolean(
-                            getString(R.string.pref_talkback_gesture_detection_key), true);
-        }
-        return useServiceGestureDetection;
-    }
-
-    // INFO: TalkBack For Developers modification
-    public void performGesture(String gestureString) {
-        Performance perf = Performance.getInstance();
-        EventId eventId = perf.onEventReceived(new KeyEvent(KeyEvent.ACTION_UP, KeyEvent.KEYCODE_UNKNOWN));
-        gestureController.performAction(gestureString, eventId);
-    }
-
-    public void moveAtGranularity(SelectorController.Granularity granularity, boolean isNext) {
-        Performance perf = Performance.getInstance();
-        EventId eventId = perf.onEventReceived(new KeyEvent(KeyEvent.ACTION_UP, KeyEvent.KEYCODE_UNKNOWN));
-        selectorController.moveAtGranularity(eventId, granularity, isNext);
-    }
+
+    private TalkBackService service;
+
+    /** Whether to use the proximity sensor to silence speech. */
+    private boolean silenceOnProximity;
 
     /**
-     * The build needs to be on 33 to work. However the registration of the
-     * [TouchInteractionController] instance will prevent single touch to focus from working.
-     * This is not the touch exploration, that will work fine.
+     * Whether or not the screen is on. This is set by RingerModeAndScreenMonitor and used by
+     * SpeechControllerImpl to determine if the ProximitySensor should be on or off.
+     */
+    private boolean screenIsOn;
+
+    public ProximitySensorListener(TalkBackService service) {
+      this.service = service;
+      screenIsOn = true;
+    }
+
+    public void shutdown() {
+      setProximitySensorState(false);
+    }
+
+    public void setScreenIsOn(boolean screenIsOn) {
+      this.screenIsOn = screenIsOn;
+
+      // The proximity sensor should always be on when the screen is on so
+      // that the proximity gesture can be used to silence all apps.
+      if (this.screenIsOn) {
+        setProximitySensorState(true);
+      }
+    }
+
+    /**
+     * Sets whether or not the proximity sensor should be used to silence speech.
      *
-     * I am not sure what benefit this listener brings, and I am reluctant to remove it, but since
-     * it's only Tiramisu builds and most of what I need works fine - I will just do this in the
-     * meantime. This little "bug" has cost me at least three weeks of work, including weekends
+     * <p>This should be called when the user changes the state of the "silence on proximity"
+     * preference.
+     */
+    public void setSilenceOnProximity(boolean silenceOnProximity) {
+      this.silenceOnProximity = silenceOnProximity;
+
+      // Propagate the proximity sensor change.
+      setProximitySensorState(silenceOnProximity);
+    }
+
+    /**
+     * Enables/disables the proximity sensor. The proximity sensor should be disabled when not in
+     * use to save battery.
      *
-<<<<<<< HEAD
-     * It is odd to me that this is not registered if the tutorial is shown
+     * <p>This is a no-op if the user has turned off the "silence on proximity" preference.
      *
-     * @return if the [TouchInteractionController] registration breaks TalkBack
-     */
-    private boolean hasOneDisplay() {
-        List<Display> displays = WindowUtils.getAllDisplays(getApplicationContext());
-        return displays.size() == 1;
-    }
-    // ------------------------------------------
-
-    private void registerGestureDetection() {
-        if (hasOneDisplay()) return;
-        if (BuildVersionUtils.isAtLeastT()) {
-            List<Display> displays = WindowUtils.getAllDisplays(getApplicationContext());
-            Executor gestureExecutor = Executors.newSingleThreadExecutor();
-            for (Display display : displays) {
-                Context context = createDisplayContext(display);
-                @Nullable TouchInteractionController touchInteractionController =
-                        getTouchInteractionController(display.getDisplayId());
-                if (touchInteractionController == null) {
-                    continue;
-                }
-                TouchInteractionMonitor touchInteractionMonitor =
-                        null;
-                touchInteractionMonitor = new TouchInteractionMonitor(context, touchInteractionController, this);
-                touchInteractionMonitor.setMultiFingerGesturesEnabled(true);
-                touchInteractionMonitor.setTwoFingerPassthroughEnabled(true);
-                touchInteractionMonitor.setServiceHandlesDoubleTap(true);
-                touchInteractionController.registerCallback(gestureExecutor, touchInteractionMonitor);
-                displayIdToTouchInteractionMonitor.put(display.getDisplayId(), touchInteractionMonitor);
-                LogUtils.i(TAG, "Enabling service gesture detection on display %d", display.getDisplayId());
-            }
-        }
-    }
-
-    private void unregisterGestureDetection() {
-        if (hasOneDisplay()) return;
-        if (BuildVersionUtils.isAtLeastT()) {
-            List<Display> displays = WindowUtils.getAllDisplays(getApplicationContext());
-            for (Display display : displays) {
-                @Nullable TouchInteractionController touchInteractionController =
-                        getTouchInteractionController(display.getDisplayId());
-                TouchInteractionMonitor touchInteractionMonitor =
-                        displayIdToTouchInteractionMonitor.get(display.getDisplayId());
-                if (touchInteractionController == null || touchInteractionMonitor == null) {
-                    continue;
-                }
-                touchInteractionController.unregisterCallback(touchInteractionMonitor);
-            }
-            displayIdToTouchInteractionMonitor.clear();
-        }
-    }
-=======
      * @param enabled {@code true} if the proximity sensor should be enabled, {@code false}
      *     otherwise.
      */
@@ -5594,5 +3397,4 @@
       Performance.getInstance().clearAllStatsAndRecords(dumpLogger);
     }
   }
->>>>>>> dcddeddc
 }
<<<<<<< HEAD
ext { talkbackVersionName = "TfPu_release_13_0" }
ext { talkback4DevVersionName = "TB4D_0_0_2" }
=======
ext { talkbackVersionName = "TfPu_release_14_1" }
>>>>>>> dcddeddc
<|MERGE_RESOLUTION|>--- conflicted
+++ resolved
@@ -1,6 +1,2 @@
-<<<<<<< HEAD
-ext { talkbackVersionName = "TfPu_release_13_0" }
-ext { talkback4DevVersionName = "TB4D_0_0_2" }
-=======
 ext { talkbackVersionName = "TfPu_release_14_1" }
->>>>>>> dcddeddc
+ext { talkback4DevVersionName = "TB4D_0_0_3" }
// For building the open-source release of TalkBack.

ext {
    talkbackApplicationId = "com.android.talkback4d"
}

android {
<<<<<<< HEAD
    compileSdkVersion 'android-33'
=======
    compileSdkVersion 34
>>>>>>> dcddeddc
    compileOptions {
        sourceCompatibility JavaVersion.VERSION_1_8
        targetCompatibility JavaVersion.VERSION_1_8
    }
    defaultConfig {
        vectorDrawables.useSupportLibrary = true
        multiDexEnabled true
        minSdkVersion 26
    }
    flavorDimensions "target"
    productFlavors {
        phone {
            dimension "target"
        }
        wear {
            dimension "target"
        }
    }
}

configurations.all {
    resolutionStrategy {
        eachDependency {
            // https://paste.googleplex.com/6584345232932864?raw
            //
            // 'androidx.wear:wear:1.2.0-rc01'
            // 'androidx.wear:wear-remote-interactions:1.0.0'
            //
            // If the above actual dependencies are updated and these libraries
            // update the version of org.jetbrains.kotlin:kotlin-stdlib, we
            // should update useVersion("1.8.0") to the updated version. Or, we
            // can remove these lines once these libraries don't conflict with
            // each other anymore.
            if ((requested.group == "org.jetbrains.kotlin") && (requested.name.startsWith("kotlin-stdlib"))) {
                useVersion("1.8.0")
            }
        }
    }
}

dependencies {

    // Google common
    implementation 'com.google.guava:guava:31.0-jre'
    implementation 'com.google.android.gms:play-services-mlkit-text-recognition:17.0.1'
    implementation 'com.google.android.material:material:1.5.0'
    implementation 'com.google.android.play:core:1.10.3'

    // Support library
    implementation 'androidx.annotation:annotation:1.2.0'
    implementation 'androidx.appcompat:appcompat:1.3.1'
    implementation 'androidx.collection:collection:1.1.0'
    implementation 'androidx.core:core:1.10.0-beta01'
    implementation 'androidx.fragment:fragment:1.4.0-alpha08'
    implementation 'androidx.localbroadcastmanager:localbroadcastmanager:1.0.0'
    implementation 'androidx.preference:preference:1.1.1'
    implementation 'androidx.recyclerview:recyclerview:1.2.1'
    implementation 'androidx.viewpager2:viewpager2:1.0.0'

    // Nullable
    implementation 'org.checkerframework:checker-qual:2.8.1'

    // Auto-value
    implementation 'com.google.auto.value:auto-value-annotations:1.8.2'
    annotationProcessor 'com.google.auto.value:auto-value:1.8.2'
    implementation 'javax.annotation:javax.annotation-api:1.3.2'

    implementation 'androidx.wear:wear:1.2.0-rc01'
    implementation 'androidx.wear:wear-remote-interactions:1.0.0'
    implementation 'com.google.android.support:wearable:2.8.1'

    implementation 'com.google.zxing:core:3.5.1'

    // UI understanding
    implementation 'joda-time:joda-time:2.9.9'
}

android {
    defaultConfig {
        buildConfigField("String", "APPLICATION_ID", "\"" + talkbackApplicationId + "\"")
    }
}<|MERGE_RESOLUTION|>--- conflicted
+++ resolved
@@ -5,11 +5,7 @@
 }
 
 android {
-<<<<<<< HEAD
-    compileSdkVersion 'android-33'
-=======
     compileSdkVersion 34
->>>>>>> dcddeddc
     compileOptions {
         sourceCompatibility JavaVersion.VERSION_1_8
         targetCompatibility JavaVersion.VERSION_1_8

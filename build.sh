--- conflicted
+++ resolved
@@ -5,7 +5,6 @@
 ###   ANDROID_NDK           # path to local copy of Android NDK
 ###   JAVA_HOME             # path to local copy of Java SDK.
 
-<<<<<<< HEAD
 #-----------------------------------------------------------------------------
 DEVICE=""
 PIPELINE=false
@@ -23,14 +22,6 @@
 
 GRADLE_DOWNLOAD_VERSION=7.3.3
 GRADLE_TRACE=false   # change to true to enable verbose logging of gradlew
-=======
-# For help in getting the correct version numbers of gradle, the gradle plugin,
-# and Java, see the following:
-# https://developer.android.com/build/releases/gradle-plugin#updating-gradle
-# https://docs.gradle.org/current/userguide/compatibility.html
-GRADLE_DOWNLOAD_VERSION=7.3.3
-GRADLE_TRACE=false   # change to true to enable verbose logging of gradle
->>>>>>> dcddeddc
 
 
 function log {
@@ -52,18 +43,6 @@
     exit 1
   else
     log "${1}: ${!1}"
-<<<<<<< HEAD
-=======
-  fi
-}
-
-function require_folder_exists() {
-  if [[ ! -d "${1}" ]]; then
-    fail_with_message "the folder at ${1} does not exist"
-    exit 1
-  else
-    log "ls ${1}"; ls "${1}"
->>>>>>> dcddeddc
   fi
 }
 
@@ -80,7 +59,6 @@
 log "ls"; ls
 log
 
-<<<<<<< HEAD
 #-----------------------------------------------------------------------------
 TEMP_DIR=~/tmp
 if [[ "$PIPELINE" = false ]]; then
@@ -93,8 +71,6 @@
   mkdir $TEMP_DIR/opt
 fi
 #-----------------------------------------------------------------------------
-=======
->>>>>>> dcddeddc
 
 require_environment_variable ANDROID_SDK
 require_folder_exists "${ANDROID_SDK}"
@@ -111,7 +87,6 @@
 log "cat local.properties"; cat local.properties
 log
 
-<<<<<<< HEAD
 log "\${JAVA_HOME}: ${JAVA_HOME}"
 log "ls \${JAVA_HOME}:"; ls "${JAVA_HOME}"
 log "java -version:"; java -version
@@ -144,26 +119,10 @@
 log
 
 
-=======
-
-# Download the gradle binary at the version set atop this file
-GRADLE_ZIP_REMOTE_FILE=gradle-${GRADLE_DOWNLOAD_VERSION}-bin.zip
-GRADLE_ZIP_DEST_PATH=~/${GRADLE_DOWNLOAD_VERSION}.zip
-log "Download gradle binary from the web ${GRADLE_ZIP_REMOTE_FILE} to ${GRADLE_ZIP_DEST_PATH} using wget"
-time wget -O ${GRADLE_ZIP_DEST_PATH} https://services.gradle.org/distributions/${GRADLE_ZIP_REMOTE_FILE}
-log
-
-
-# Unzip the gradle binary
-GRADLE_UNZIP_HOSTING_FOLDER=/opt/gradle-${GRADLE_DOWNLOAD_VERSION}
-log "Unzip gradle zipfile ${GRADLE_ZIP_DEST_PATH} to ${GRADLE_UNZIP_HOSTING_FOLDER}"
-sudo unzip -n -d ${GRADLE_UNZIP_HOSTING_FOLDER} ${GRADLE_ZIP_DEST_PATH}
->>>>>>> dcddeddc
 GRADLE_BINARY=${GRADLE_UNZIP_HOSTING_FOLDER}/gradle-${GRADLE_DOWNLOAD_VERSION}/bin/gradle
 log "\${GRADLE_BINARY} = ${GRADLE_BINARY}"
 log "${GRADLE_BINARY} -version"
 ${GRADLE_BINARY} -version
-<<<<<<< HEAD
 log "Obtain gradle wrapper"
 log "$GRADLE_BINARY wrapper --gradle-version ${GRADLE_DOWNLOAD_VERSION}"
 ${GRADLE_BINARY} wrapper --gradle-version ${GRADLE_DOWNLOAD_VERSION}
@@ -171,44 +130,23 @@
 
 
 if [[ "$GRADLE_TRACE" = true ]]; then
-  log "./gradlew dependencies"
-=======
-log
-
-
-log "find gradle"
-find gradle
-log
-
-
-if [[ "$GRADLE_TRACE" = true ]]; then
   log "${GRADLE_BINARY} dependencies"
->>>>>>> dcddeddc
   ${GRADLE_BINARY} dependencies
   log
 fi
 
 
-GRADLE_DEBUG=
-GRADLE_STACKTRACE=
+GRADLEW_DEBUG=
+GRADLEW_STACKTRACE=
 if [[ "$GRADLE_TRACE" = true ]]; then
-  GRADLE_DEBUG=--debug
-  GRADLE_STACKTRACE=--stacktrace
+  GRADLEW_DEBUG=--debug
+  GRADLEW_STACKTRACE=--stacktrace
 fi
-<<<<<<< HEAD
 log "./${GRADLE_BINARY} assemble"
 ${GRADLE_BINARY} ${GRADLEW_DEBUG} ${GRADLEW_STACKTRACE} assemble
 BUILD_EXIT_CODE=$?
 log
 
-=======
-log "${GRADLE_BINARY} assembleDebug"
-${GRADLE_BINARY} ${GRADLE_DEBUG} ${GRADLE_STACKTRACE} assembleDebug
-BUILD_EXIT_CODE=$?
-log
-
-
->>>>>>> dcddeddc
 if [[ $BUILD_EXIT_CODE -eq 0 ]]; then
   log "find . -name *.apk"
   find . -name "*.apk"
